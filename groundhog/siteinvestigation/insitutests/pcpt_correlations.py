#!/usr/bin/env python
# -*- coding: utf-8 -*-

__author__ = "Bruno Stuyts"

# Native Python packages

# 3rd party packages
import numpy as np
from scipy.optimize import brentq
import warnings

# Project imports
from groundhog.general.validation import Validator
from groundhog.soildynamics.cptliquefaction import *


PCPT_NORMALISATIONS = {
    "measured_qc": {"type": "float", "min_value": 0.0, "max_value": 150.0},
    "measured_fs": {"type": "float", "min_value": 0.0, "max_value": 10.0},
    "measured_u2": {"type": "float", "min_value": -10.0, "max_value": 10.0},
    "sigma_vo_tot": {"type": "float", "min_value": 0.0, "max_value": None},
    "sigma_vo_eff": {"type": "float", "min_value": 0.0, "max_value": None},
    "depth": {"type": "float", "min_value": 0.0, "max_value": None},
    "cone_area_ratio": {"type": "float", "min_value": 0.0, "max_value": 1.0},
    "start_depth": {"type": "float", "min_value": 0.0, "max_value": None},
    "unitweight_water": {"type": "float", "min_value": 9.0, "max_value": 11.0},
}

PCPT_NORMALISATIONS_ERRORRETURN = {
    "qt [MPa]": np.nan,
    "qc [MPa]": np.nan,
    "u2 [MPa]": np.nan,
    "Delta u2 [MPa]": np.nan,
    "Rf [pct]": np.nan,
    "Bq [-]": np.nan,
    "Qt [-]": np.nan,
    "Fr [-]": np.nan,
    "qnet [MPa]": np.nan,
}


@Validator(PCPT_NORMALISATIONS, PCPT_NORMALISATIONS_ERRORRETURN)
def pcpt_normalisations(
    measured_qc,
    measured_fs,
    measured_u2,
    sigma_vo_tot,
    sigma_vo_eff,
    depth,
    cone_area_ratio,
    start_depth=0.0,
    unitweight_water=10.25,
    **kwargs
):
    """
    Carried out the necessary normalisation and correction on PCPT data to allow calculation of derived parameters and soil type classification.

    For a downhole test, the depth of the test and the unit weight of water can optionally be provided. If no start depth is specified, a continuous test starting from the surface is assumed. The measurements are corrected for this effect.

    Next, the cone resistance is corrected for the unequal area effect using the cone area ratio. The correction for total sleeve friction is not included as it is more uncommon. The procedure assumes that the pore pressure are measured at the shoulder of the cone. If this is not the case, corrections can be used which are not included in this function.

    During normalisation, the friction ratio and pore pressure ratio are calculated. Note that the total cone resistance is used for the friction ratio and pore pressure ratio calculation, the pore pressure ratio calculation also used the total vertical effective stress. The normalised cone resistance and normalised friction ratio are also calculated.

    Finally the net cone resistance is calculated.

    :param measured_qc: Measured cone resistance (:math:`q_c^*`) [:math:`MPa`] - Suggested range: 0.0 <= measured_qc <= 150.0
    :param measured_fs: Measured sleeve friction (:math:`f_s^*`) [:math:`MPa`] - Suggested range: 0.0 <= measured_fs <= 10.0
    :param measured_u2: Pore pressure measured at the shoulder (:math:`u_2^*`) [:math:`MPa`] - Suggested range: -10.0 <= measured_u2 <= 10.0
    :param sigma_vo_tot: Total vertical stress (:math:`\\sigma_{vo}`) [:math:`kPa`] - Suggested range: sigma_vo_tot >= 0.0
    :param sigma_vo_eff: Effective vertical stress (:math:`\\sigma_{vo}^{\\prime}`) [:math:`kPa`] - Suggested range: sigma_vo_eff >= 0.0
    :param depth: Depth below surface (for saturated soils) where measurement is taken. For onshore tests, use the depth below the watertable. (:math:`z`) [:math:`m`] - Suggested range: depth >= 0.0
    :param cone_area_ratio: Ratio between the cone rod area and the maximum cone area (:math:`a`) [:math:`-`] - Suggested range: 0.0 <= cone_area_ratio <= 1.0
    :param start_depth: Start depth of the test, specify this for a downhole test. Leave at zero for a test starting from surface (:math:`d`) [:math:`m`] - Suggested range: start_depth >= 0.0 (optional, default= 0.0)
    :param unitweight_water: Unit weight of water, default is for seawater (:math:`\\gamma_w`) [:math:`kN/m3`] - Suggested range: 9.0 <= unitweight_water <= 11.0 (optional, default= 10.25)

    .. math::
        q_c = q_c^* + d \\cdot a \\cdot \\gamma_w

        q_t = q_c + u_2 \\cdot (1 - a)

        u_2 = u_2^* + \\gamma_w \\cdot d

        \\Delta u_2 = u_2 - u_o

        R_f = \\frac{f_s}{q_t}

        B_q = \\frac{\\Delta u_2}{q_t - \\sigma_{vo}}

        Q_t = \\frac{q_t - \\sigma_{vo}}{\\sigma_{vo}^{\\prime}}

        F_r = \\frac{f_s}{q_t - \\sigma_{vo}}

        q_{net} = q_t - \\sigma_{vo}

    :returns: Dictionary with the following keys:

        - 'qt [MPa]': Total cone resistance (:math:`q_t`)  [:math:`MPa`]
        - 'qc [MPa]': Cone resistance corrected for downhole effect (:math:`q_c`)  [:math:`MPa`]
        - 'u2 [MPa]': Pore pressure at the shoulder corrected for downhole effect (:math:`u_2`)  [:math:`MPa`]
        - 'Delta u2 [MPa]': Difference between measured pore pressure at the shoulder and hydrostatic pressure (:math:`\\Delta u_2`)  [:math:`MPa`]
        - 'Rf [pct]': Ratio of sleeve friction to total cone resistance (note that it is expressed as a percentage) (:math:`R_f`)  [:math:`pct`]
        - 'Bq [-]': Pore pressure ratio (:math:`B_q`)  [:math:`-`]
        - 'Qt [-]': Normalised cone resistance (:math:`Q_t`)  [:math:`-`]
        - 'Fr [-]': Normalised friction ratio (:math:`F_r`)  [:math:`-`]
        - 'qnet [MPa]': Net cone resistance (:math:`q_{net}`)  [:math:`MPa`]

    .. figure:: images/pcpt_normalisations_1.png
        :figwidth: 500.0
        :width: 450.0
        :align: center

        Pore water pressure effects on measured parameters

    Reference - Lunne, T., Robertson, P.K., Powell, J.J.M., 1997. Cone penetration testing in geotechnical practice. E & FN Spon.

    """

    _qc = measured_qc + 0.001 * start_depth * cone_area_ratio * unitweight_water
    _u2 = measured_u2 + 0.001 * unitweight_water * start_depth
    _qt = _qc + _u2 * (1.0 - cone_area_ratio)
    _Delta_u2 = _u2 - 0.001 * depth * unitweight_water
    _Rf = 100.0 * measured_fs / _qt
    _Bq = _Delta_u2 / (_qt - 0.001 * sigma_vo_tot)
    _Qt = (_qt - 0.001 * sigma_vo_tot) / (0.001 * sigma_vo_eff)
    _Fr = measured_fs / (_qt - 0.001 * sigma_vo_tot)
    _qnet = _qt - 0.001 * sigma_vo_tot

    return {
        "qt [MPa]": _qt,
        "qc [MPa]": _qc,
        "u2 [MPa]": _u2,
        "Delta u2 [MPa]": _Delta_u2,
        "Rf [pct]": _Rf,
        "Bq [-]": _Bq,
        "Qt [-]": _Qt,
        "Fr [-]": _Fr,
        "qnet [MPa]": _qnet,
    }


SOILCLASS_ROBERTSON = {
    "ic_class_number": {"type": "integer", "min_value": 1, "max_value": 9},
}

SOILCLASS_ROBERTSON_ERRORRETURN = {
    "Soil type": np.nan,
}


@Validator(SOILCLASS_ROBERTSON, SOILCLASS_ROBERTSON_ERRORRETURN)
def soilclass_robertson(ic_class_number, **kwargs):
    """
    Provides soil type classification according to the soil behaviour type index by Robertson and Wride.

    :param ic_class_number: Soil behaviour type index class number (:math:`I_c`) [:math:`-`] - Suggested range: ic = 1 to 9

    :returns: Dictionary with the following keys:

        - 'Soil type': Description of the soil type in the Robertson chart

    Reference - Fugro guidance on PCPT interpretation

    """

    if ic_class_number == 9:
        ic_class = "Very stiff fine grained"
    elif ic_class_number == 8:
        ic_class = "Very stiff sand to clayey sand"
    elif ic_class_number == 7:
        ic_class = "Gravelly sand to sand"
    elif ic_class_number == 6:
        ic_class = "Sands: clean sands to silty sands"
    elif ic_class_number == 5:
        ic_class = "Sand mixtures: silty sand to sand silty"
    elif ic_class_number == 4:
        ic_class = "Silt mixtures: clayey silt to silty clay"
    elif ic_class_number == 3:
        ic_class = "Clays: clay to silty clay"
    elif ic_class_number == 2:
        ic_class = "Organic soils-peats"
    elif ic_class_number == 1:
        ic_class = "Sensitive, fine-grained"
    else:
        raise ValueError("Soil type class not defined")

    return {
        "Soil type": ic_class,
    }


IC_SOILCLASS_ROBERTSON = {
    "ic": {"type": "float", "min_value": 1.0, "max_value": 5.0},
}

IC_SOILCLASS_ROBERTSON_ERRORRETURN = {
    "Soil type number [-]": np.nan,
    "Soil type": np.nan,
}


@Validator(IC_SOILCLASS_ROBERTSON, IC_SOILCLASS_ROBERTSON_ERRORRETURN)
def ic_soilclass_robertson(ic, **kwargs):
    """
    Provides soil type classification according to the soil behaviour type index by Robertson and Wride.

    :param ic: Soil behaviour type index (:math:`I_c`) [:math:`-`] - Suggested range: 1.0 <= ic <= 5.0

    :returns: Dictionary with the following keys:

        - 'Soil type number [-]': Number of the soil type in the Robertson chart [:math:`-`]
        - 'Soil type': Description of the soil type in the Robertson chart

    Reference - Fugro guidance on PCPT interpretation

    """

    if ic < 1.31:
        ic_class_number = 7
        ic_class = "Gravelly sand to sand"
    elif 1.31 <= ic < 2.05:
        ic_class_number = 6
        ic_class = "Sands: clean sands to silty sands"
    elif 2.05 <= ic < 2.6:
        ic_class_number = 5
        ic_class = "Sand mixtures: silty sand to sand silty"
    elif 2.6 <= ic < 2.95:
        ic_class_number = 4
        ic_class = "Silt mixtures: clayey silt to silty clay"
    elif 2.95 <= ic < 3.6:
        ic_class_number = 3
        ic_class = "Clays: clay to silty clay"
    else:
        ic_class_number = 2
        ic_class = "Organic soils-peats"

    return {
        "Soil type number [-]": ic_class_number,
        "Soil type": ic_class,
    }


BEHAVIOURINDEX_PCPT_ROBERTSONWRIDE = {
    "qt": {"type": "float", "min_value": 0.0, "max_value": 120.0},
    "fs": {"type": "float", "min_value": 0.0, "max_value": None},
    "sigma_vo": {"type": "float", "min_value": 0.0, "max_value": None},
    "sigma_vo_eff": {"type": "float", "min_value": 0.0, "max_value": None},
    "atmospheric_pressure": {"type": "float", "min_value": None, "max_value": None},
    "ic_min": {"type": "float", "min_value": None, "max_value": None},
    "ic_max": {"type": "float", "min_value": None, "max_value": None},
    "zhang_multiplier_1": {"type": "float", "min_value": None, "max_value": None},
    "zhang_multiplier_2": {"type": "float", "min_value": None, "max_value": None},
    "zhang_subtraction": {"type": "float", "min_value": None, "max_value": None},
    "robertsonwride_coefficient1": {
        "type": "float",
        "min_value": None,
        "max_value": None,
    },
    "robertsonwride_coefficient2": {
        "type": "float",
        "min_value": None,
        "max_value": None,
    },
}

BEHAVIOURINDEX_PCPT_ROBERTSONWRIDE_ERRORRETURN = {
    "exponent_zhang [-]": np.nan,
    "Qtn [-]": np.nan,
    "Fr [%]": np.nan,
    "Ic [-]": np.nan,
    "Ic class number [-]": np.nan,
    "Ic class": None,
}


@Validator(
    BEHAVIOURINDEX_PCPT_ROBERTSONWRIDE, BEHAVIOURINDEX_PCPT_ROBERTSONWRIDE_ERRORRETURN
)
def behaviourindex_pcpt_robertsonwride(
    qt,
    fs,
    sigma_vo,
    sigma_vo_eff,
    atmospheric_pressure=100.0,
    ic_min=1.0,
    ic_max=4.0,
    zhang_multiplier_1=0.381,
    zhang_multiplier_2=0.05,
    zhang_subtraction=0.15,
    robertsonwride_coefficient1=3.47,
    robertsonwride_coefficient2=1.22,
    **kwargs
):
    """
    Calculates the soil behaviour index according to Robertson and Wride (1998). This index is a measure for the behaviour of soils.
    Soils with a value below 2.5 are generally cohesionless and coarse grained whereas a value above 2.7 indicates cohesive, fine-grained sediments.
    Between 2.5 and 2.7, partially drained behaviour is expected.
    The exponent n in the equations is used to account for different cone resistance normalisation in non-clayey soils (lower exponent).
    Because the exponent n is defined implicitly, an iterative approach is required to calculate the soil behaviour type index.

    When used with ``apply_correlation``, use ``'Ic Robertson and Wride (1998)'`` as correlation name.

    :param qt: Corrected cone resistance (:math:`q_t`) [:math:`MPa`] - Suggested range: 0.0 <= qt <= 120.0
    :param fs: Sleeve friction (:math:`f_s`) [:math:`MPa`] - Suggested range: fs >= 0.0
    :param sigma_vo: Total vertical stress (:math:`\\sigma_{vo}`) [:math:`kPa`] - Suggested range: sigma_vo >= 0.0
    :param sigma_vo_eff: Vertical effective stress (:math:`\\sigma_{vo}^{\\prime}`) [:math:`kPa`] - Suggested range: sigma_vo_eff >= 9.0
    :param atmospheric_pressure: Atmospheric pressure (used for normalisation) (:math:`P_a`) [:math:`kPa`] (optional, default= 100.0)
    :param ic_min: Minimum value for soil behaviour type index used in the optimisation routine (:math:`I_{c,min}`) [:math:`-`] (optional, default= 1.0)
    :param ic_max: Maximum value for soil behaviour type index used in the optimisation routine (:math:`I_{c,max}`) [:math:`-`] (optional, default= 4.0)
    :param zhang_multiplier_1: First multiplier in the equation for exponent n (:math:``) [:math:`-`] (optional, default= 0.381)
    :param zhang_multiplier_2: Second multiplier in the equation for exponent n (:math:``) [:math:`-`] (optional, default= 0.05)
    :param zhang_subtraction: Term subtracted in the equation for exponent n (:math:``) [:math:`-`] (optional, default= 0.15)
    :param robertsonwride_coefficient1: First coefficient in the equation by Robertson and Wride (:math:``) [:math:`-`] (optional, default= 3.47)
    :param robertsonwride_coefficient2: Second coefficient in the equation by Robertson and Wride (:math:``) [:math:`-`] (optional, default= 1.22)

    .. math::
        Q_{tn} = \\frac{q_t - \\sigma_{vo}}{P_a} \\left( \\frac{P_a}{\\sigma_{vo}^{\\prime}} \\right)^n
        \\\\
        n = 0.381 \\cdot I_c + 0.05 \\cdot \\frac{\\sigma_{vo}^{\\prime}}{P_a} - 0.15 \\ \\text{where} \\ n \\leq 1
        \\\\
        I_c = \\sqrt{ \\left( 3.47 - \\log_{10} Q_{tn} \\right)^2 + \\left( \\log_{10} F_r + 1.22 \\right)^2 }

    :returns: Dictionary with the following keys:

        - 'exponent_zhang [-]': Exponent n according to Zhang et al (:math:`n`)  [:math:`-`]
        - 'Qtn [-]': Normalised cone resistance (:math:`Q_{tn}`)  [:math:`-`]
        - 'Fr [%]': Normalised friction ratio (:math:`F_r`)  [:math:`%`]
        - 'Ic [-]': Soil behaviour type index (:math:`I_c`)  [:math:`-`]
        - 'Ic class number [-]': Soil behaviour type class number according to the Robertson chart
        - 'Ic class': Soil behaviour type class description according to the Robertson chart

    .. figure:: images/behaviourindex_pcpt_robertsonwride_1.png
        :figwidth: 500.0
        :width: 450.0
        :align: center

        Contour lines for soil behaviour type index

    Reference - Fugro guidance on PCPT interpretation

    """

    def Qtn(qt, sigma_vo, sigma_vo_eff, n, pa=0.001 * atmospheric_pressure):
        return ((qt - 0.001 * sigma_vo) / pa) * ((pa / (0.001 * sigma_vo_eff)) ** n)

    def Fr(fs, qt, sigma_vo):
        return 100 * fs / (qt - 0.001 * sigma_vo)

    def exponent_zhang(ic, sigma_vo_eff, pa=atmospheric_pressure):
        return min(
            1,
            zhang_multiplier_1 * ic
            + zhang_multiplier_2 * (sigma_vo_eff / pa)
            - zhang_subtraction,
        )

    def soilbehaviourtypeindex(qt, fr):
        return np.sqrt(
            (robertsonwride_coefficient1 - np.log10(qt)) ** 2
            + (np.log10(fr) + robertsonwride_coefficient2) ** 2
        )

    def rootfunction(ic, qt, fs, sigma_vo, sigma_vo_eff):
        _fr = Fr(fs, qt, sigma_vo)
        _n = exponent_zhang(ic, sigma_vo_eff)
        _qtn = Qtn(qt, sigma_vo, sigma_vo_eff, _n)
        return ic - soilbehaviourtypeindex(_qtn, _fr)

    _Ic = brentq(rootfunction, ic_min, ic_max, args=(qt, fs, sigma_vo, sigma_vo_eff))
    _exponent_zhang = exponent_zhang(_Ic, sigma_vo_eff)
    _Qtn = Qtn(qt, sigma_vo, sigma_vo_eff, _exponent_zhang)
    _Fr = Fr(fs, qt, sigma_vo)

    if _Ic < 1.31:
        _Ic_class_number = (7,)
        _Ic_class = "Gravelly sand to sand"
    elif 1.31 <= _Ic < 2.05:
        _Ic_class_number = 6
        _Ic_class = "Sands: clean sands to silty sands"
    elif 2.05 <= _Ic < 2.6:
        _Ic_class_number = 5
        _Ic_class = "Sand mixtures: silty sand to sand silty"
    elif 2.6 <= _Ic < 2.95:
        _Ic_class_number = 4
        _Ic_class = "Silt mixtures: clayey silt to silty clay"
    elif 2.95 <= _Ic < 3.6:
        _Ic_class_number = 3
        _Ic_class = "Clays: clay to silty clay"
    else:
        _Ic_class_number = 2
        _Ic_class = "Organic soils-peats"

    return {
        "exponent_zhang [-]": _exponent_zhang,
        "Qtn [-]": _Qtn,
        "Fr [%]": _Fr,
        "Ic [-]": _Ic,
        "Ic class number [-]": _Ic_class_number,
        "Ic class": _Ic_class,
    }


GMAX_SAND_RIXSTOKOE = {
    "qc": {"type": "float", "min_value": 0.0, "max_value": 120.0},
    "sigma_vo_eff": {"type": "float", "min_value": 0.0, "max_value": None},
    "multiplier": {"type": "float", "min_value": None, "max_value": None},
    "qc_exponent": {"type": "float", "min_value": None, "max_value": None},
    "stress_exponent": {"type": "float", "min_value": None, "max_value": None},
}

GMAX_SAND_RIXSTOKOE_ERRORRETURN = {
    "Gmax [kPa]": np.nan,
}


@Validator(GMAX_SAND_RIXSTOKOE, GMAX_SAND_RIXSTOKOE_ERRORRETURN)
def gmax_sand_rixstokoe(
    qc,
    sigma_vo_eff,
    multiplier=1634.0,
    qc_exponent=0.25,
    stress_exponent=0.375,
    **kwargs
):
    """
    Calculates the small-strain shear modulus for uncemented silica sand based on cone resistance and vertical effective stress. The correlation is based on calibration chamber tests compared to results from PCPT, S-PCPT and cross-hole tests reported by Baldi et al (1989).

    When used with ``apply_correlation``, use ``'Gmax Rix and Stokoe (1991)'`` as correlation name.

    :param qc: Cone tip resistance (:math:`q_c`) [:math:`MPa`] - Suggested range: 0.0 <= qc <= 120.0
    :param sigma_vo_eff: Vertical effective stress (:math:`\\sigma_{vo}^{\\prime}`) [:math:`kPa`] - Suggested range: sigma_vo_eff >= 0.0
    :param multiplier: Multiplier in the correlation equation (:math:``) [:math:`-`] (optional, default= 1634.0)
    :param qc_exponent: Exponent applied on the cone tip resistance (:math:``) [:math:`-`] (optional, default= 0.25)
    :param stress_exponent: Exponent applied on the vertical effective stress (:math:``) [:math:`-`] (optional, default= 0.375)

    .. math::
        G_{max} = 1634 \\cdot (q_c)^{0.25} \\cdot (\\sigma_{vo}^{\\prime})^{0.375}

    :returns: Dictionary with the following keys:

        - 'Gmax [kPa]': Small-strain shear modulus (:math:`G_{max}`)  [:math:`kPa`]

    Reference - Rix, G.J. and Stokoe, K.H. (II) (1991), “Correlation of Initial Tangent Modulus and Cone Penetration Resistance”, in Huang, A.B. (Ed.), Calibration Chamber Testing: Proceedings of the First International Symposium on Calibration Chamber Testing ISOCCTI, Potsdam, New York, 28-29 June 1991, Elsevier Science Publishing Company, New York, pp. 351-362.

    """

    _Gmax = multiplier * ((1000 * qc) ** qc_exponent) * (sigma_vo_eff**stress_exponent)

    return {
        "Gmax [kPa]": _Gmax,
    }


GMAX_CLAY_MAYNERIX = {
    "qc": {"type": "float", "min_value": 0.0, "max_value": 120.0},
    "multiplier": {"type": "float", "min_value": None, "max_value": None},
    "exponent": {"type": "float", "min_value": None, "max_value": None},
}

GMAX_CLAY_MAYNERIX_ERRORRETURN = {
    "Gmax [kPa]": np.nan,
}


@Validator(GMAX_CLAY_MAYNERIX, GMAX_CLAY_MAYNERIX_ERRORRETURN)
def gmax_clay_maynerix(qc, multiplier=2.78, exponent=1.335, **kwargs):
    """
    Mayne and Rix (1993) determined a relationship between small-strain shear modulus and cone tip resistance by studying 481 data sets from 31 sites all over the world. Gmax ranged between about 0.7 MPa and 800 MPa.

    When used with ``apply_correlation``, use ``'Gmax Mayne and Rix (1993)'`` as correlation name.

    :param qc: Cone tip resistance (:math:`q_c`) [:math:`MPa`] - Suggested range: 0.0 <= qc <= 120.0
    :param multiplier: Multiplier in the equation (:math:``) [:math:`-`] (optional, default= 2.78)
    :param exponent: Exponent in the equation (:math:``) [:math:`-`] (optional, default= 1.335)

    .. math::
        G_{max} = 2.78 \\cdot q_c^{1.335}

    :returns: Dictionary with the following keys:

        - 'Gmax [kPa]': Small-strain shear modulus (:math:`G_{max}`)  [:math:`kPa`]

    Reference - Mayne, P.W. and Rix, G.J. (1993), “Gmax-qc Relationships for Clays”, Geotechnical Testing Journal, Vol. 16, No. 1, pp. 54-60.

    """

    _Gmax = multiplier * ((1000 * qc) ** exponent)

    return {
        "Gmax [kPa]": _Gmax,
    }


RELATIVEDENSITY_NCSAND_BALDI = {
    "qc": {"type": "float", "min_value": 0.0, "max_value": 120.0},
    "sigma_vo_eff": {"type": "float", "min_value": 0.0, "max_value": None},
    "coefficient_0": {"type": "float", "min_value": None, "max_value": None},
    "coefficient_1": {"type": "float", "min_value": None, "max_value": None},
    "coefficient_2": {"type": "float", "min_value": None, "max_value": None},
}

RELATIVEDENSITY_NCSAND_BALDI_ERRORRETURN = {
    "Dr [-]": np.nan,
}


@Validator(RELATIVEDENSITY_NCSAND_BALDI, RELATIVEDENSITY_NCSAND_BALDI_ERRORRETURN)
def relativedensity_ncsand_baldi(
    qc,
    sigma_vo_eff,
    coefficient_0=157.0,
    coefficient_1=0.55,
    coefficient_2=2.41,
    **kwargs
):
    """
    Calculates the relative density for normally consolidated sand based on calibration chamber tests on silica sand. It should be noted that this correlation provides an approximative estimate of relative density and the sand at the site should be compared to the sands used in the calibration chamber tests. The correlation will always be sensitive to variations in compressibility and horizontal stress.

    When used with ``apply_correlation``, use ``'Dr Baldi et al (1986) - NC sand'`` as correlation name.

    :param qc: Cone tipe resistance (:math:`q_c`) [:math:`MPa`] - Suggested range: 0.0 <= qc <= 120.0
    :param sigma_vo_eff: Vertical effective stress (:math:`\\sigma_{vo}^{\\prime}`) [:math:`kPa`] - Suggested range: sigma_vo_eff >= 0.0
    :param coefficient_0: Coefficient C0 (:math:`C_0`) [:math:`-`] (optional, default= 157.0)
    :param coefficient_1: Coefficient C1 (:math:`C_1`) [:math:`-`] (optional, default= 0.55)
    :param coefficient_2: Coefficient C2 (:math:`C_2`) [:math:`-`] (optional, default= 2.41)

    .. math::
        D_r = \\frac{1}{2.41} \\cdot \\ln \\left[ \\frac{q_c}{157 \\cdot \\left( \\sigma_{vo}^{\\prime} \\right)^{0.55} } \\right]

    :returns: Dictionary with the following keys:

        - 'Dr [-]': Relative density as a number between 0 and 1 (:math:`D_r`)  [:math:`-`]

    .. figure:: images/relativedensity_ncsand_baldi_1.png
        :figwidth: 500.0
        :width: 450.0
        :align: center

        Relationship between cone tip resistance, vertical effective stress and relative density for normally consolidated Ticino sand

    Reference - Baldi et al 1986.

    """

    _Dr = (1 / coefficient_2) * np.log(
        (1000 * qc) / (coefficient_0 * (sigma_vo_eff**coefficient_1))
    )

    return {
        "Dr [-]": _Dr,
    }


RELATIVEDENSITY_OCSAND_BALDI = {
    "qc": {"type": "float", "min_value": 0.0, "max_value": 120.0},
    "sigma_vo_eff": {"type": "float", "min_value": 0.0, "max_value": None},
    "k0": {"type": "float", "min_value": 0.3, "max_value": 5.0},
    "coefficient_0": {"type": "float", "min_value": None, "max_value": None},
    "coefficient_1": {"type": "float", "min_value": None, "max_value": None},
    "coefficient_2": {"type": "float", "min_value": None, "max_value": None},
}

RELATIVEDENSITY_OCSAND_BALDI_ERRORRETURN = {
    "Dr [-]": np.nan,
}


@Validator(RELATIVEDENSITY_OCSAND_BALDI, RELATIVEDENSITY_OCSAND_BALDI_ERRORRETURN)
def relativedensity_ocsand_baldi(
    qc,
    sigma_vo_eff,
    k0,
    coefficient_0=181.0,
    coefficient_1=0.55,
    coefficient_2=2.61,
    **kwargs
):
    """
    Calculates the relative density for overconsolidated sand based on calibration chamber tests on silica sand. It should be noted that this correlation provides an approximative estimate of relative density and the sand at the site should be compared to the sands used in the calibration chamber tests. The correlation will always be sensitive to variations in compressibility and horizontal stress. Note that this correlation requires an estimate of the coefficient of lateral earth pressure.

    When used with ``apply_correlation``, use ``'Dr Baldi et al (1986) - OC sand'`` as correlation name.

    :param qc: Cone tip resistance (:math:`q_c`) [:math:`MPa`] - Suggested range: 0.0 <= qc <= 120.0
    :param sigma_vo_eff: Vertical effective stress (:math:`\\sigma_{vo}^{\\prime}`) [:math:`kPa`] - Suggested range: sigma_vo_eff >= 0.0
    :param k0: Coefficient of lateral earth pressure (:math:`K_o`) [:math:`-`] - Suggested range: 0.3 <= k0 <= 5.0
    :param coefficient_0: Coefficient C0 (:math:`C_0`) [:math:`-`] (optional, default= 181.0)
    :param coefficient_1: Coefficient C1 (:math:`C_1`) [:math:`-`] (optional, default= 0.55)
    :param coefficient_2: Coefficient C2 (:math:`C_2`) [:math:`-`] (optional, default= 2.61)

    .. math::
        D_r = \\frac{1}{2.61} \\cdot \\ln \\left[ \\frac{q_c}{181 \\cdot \\left( \\sigma_{m}^{\\prime} \\right)^{0.55} } \\right]

        \\sigma_{m}^{\\prime} = \\frac{\\sigma_{vo}^{\\prime} + 2 \\cdot K_o \\ cdot \\sigma_{h0}^{\\prime}}{3}

    :returns: Dictionary with the following keys:

        - 'Dr [-]': Relative density as a number between 0 and 1 (:math:`D_r`)  [:math:`-`]

    .. figure:: images/relativedensity_ocsand_baldi_1.png
        :figwidth: 500.0
        :width: 450.0
        :align: center

        Relationship between cone tip resistance, vertical effective stress and relative density for overconsolidated Ticino sand

    Reference - Baldi et al 1986.

    """

    _sigma_m_eff = (1 / 3) * (sigma_vo_eff + 2 * k0 * sigma_vo_eff)
    _Dr = (1 / coefficient_2) * np.log(
        (1000 * qc) / (coefficient_0 * (_sigma_m_eff**coefficient_1))
    )

    return {
        "Dr [-]": _Dr,
    }


CONERESISTANCE_OCSAND_BALDI = {
    "dr": {"type": "float", "min_value": 0.0, "max_value": 1.0},
    "sigma_vo_eff": {"type": "float", "min_value": 0.0, "max_value": None},
    "k0": {"type": "float", "min_value": 0.3, "max_value": 5.0},
    "coefficient_0": {"type": "float", "min_value": None, "max_value": None},
    "coefficient_1": {"type": "float", "min_value": None, "max_value": None},
    "coefficient_2": {"type": "float", "min_value": None, "max_value": None},
}

CONERESISTANCE_OCSAND_BALDI_ERRORRETURN = {
    "qc [MPa]": np.nan,
}


@Validator(CONERESISTANCE_OCSAND_BALDI, CONERESISTANCE_OCSAND_BALDI_ERRORRETURN)
def coneresistance_ocsand_baldi(
    dr,
    sigma_vo_eff,
    k0,
    coefficient_0=181.0,
    coefficient_1=0.55,
    coefficient_2=2.61,
    **kwargs
):
    """
    Calculates the cone resistance for a given relative density for overconsolidated sand based on calibration chamber tests on silica sand.
    It should be noted that this correlation provides an approximative estimate of relative density and the sand at the site should be compared to the sands used in the calibration chamber tests.
    The correlation will always be sensitive to variations in compressibility and horizontal stress.
    Note that this correlation requires an estimate of the coefficient of lateral earth pressure.

    :param dr: Relative density (:math:`D_r`) [:math:`-`] - Suggested range: 0.0 <= dr <= 1.0
    :param sigma_vo_eff: Vertical effective stress (:math:`\\sigma_{vo}^{\\prime}`) [:math:`kPa`] - Suggested range: sigma_vo_eff >= 0.0
    :param k0: Coefficient of lateral earth pressure (:math:`K_o`) [:math:`-`] - Suggested range: 0.3 <= k0 <= 5.0
    :param coefficient_0: Coefficient C0 (:math:`C_0`) [:math:`-`] (optional, default= 181.0)
    :param coefficient_1: Coefficient C1 (:math:`C_1`) [:math:`-`] (optional, default= 0.55)
    :param coefficient_2: Coefficient C2 (:math:`C_2`) [:math:`-`] (optional, default= 2.61)

    .. math::
        D_r = \\frac{1}{2.61} \\cdot \\ln \\left[ \\frac{q_c}{181 \\cdot \\left( \\sigma_{m}^{\\prime} \\right)^{0.55} } \\right]

        \\sigma_{m}^{\\prime} = \\frac{\\sigma_{vo}^{\\prime} + 2 \\cdot K_o \\cdot \\sigma_{m}^{\\prime}}{3}

    :returns: Dictionary with the following keys:

        - 'qc [MPa]': Cone resistance corresponding to the given relative density (:math:`q_c`)  [:math:`MPa`]

    Reference - Baldi et al 1986.

    """

    _sigma_m_eff = (1 / 3) * (sigma_vo_eff + 2 * k0 * sigma_vo_eff)

    _qc = (
        0.001
        * np.exp(dr / (1 / coefficient_2))
        * (coefficient_0 * (_sigma_m_eff**coefficient_1))
    )

    return {
        "qc [MPa]": _qc,
    }


RELATIVEDENSITY_SAND_JAMIOLKOWSKI = {
    "qc": {"type": "float", "min_value": 0.0, "max_value": 120.0},
    "sigma_vo_eff": {"type": "float", "min_value": 50.0, "max_value": 400.0},
    "k0": {"type": "float", "min_value": 0.4, "max_value": 1.5},
    "atmospheric_pressure": {"type": "float", "min_value": None, "max_value": None},
    "coefficient_1": {"type": "float", "min_value": None, "max_value": None},
    "coefficient_2": {"type": "float", "min_value": None, "max_value": None},
    "coefficient_3": {"type": "float", "min_value": None, "max_value": None},
    "coefficient_4": {"type": "float", "min_value": None, "max_value": None},
    "coefficient_5": {"type": "float", "min_value": None, "max_value": None},
}

RELATIVEDENSITY_SAND_JAMIOLKOWSKI_ERRORRETURN = {
    "Dr dry [-]": np.nan,
    "Dr sat [-]": np.nan,
}


@Validator(
    RELATIVEDENSITY_SAND_JAMIOLKOWSKI, RELATIVEDENSITY_SAND_JAMIOLKOWSKI_ERRORRETURN
)
def relativedensity_sand_jamiolkowski(
    qc,
    sigma_vo_eff,
    k0,
    atmospheric_pressure=100.0,
    coefficient_1=2.96,
    coefficient_2=24.94,
    coefficient_3=0.46,
    coefficient_4=-1.87,
    coefficient_5=2.32,
    **kwargs
):
    """
    Jamiolkowksi et al formulated a correlation for the relative density of dry sand based on calibration chamber tests.
    The correlation can be modified for saturated sands by applying a correction factor and results in relative densities which can be up to 10% higher.
    Note that calibration chamber testing is carried out on sands with vertical effective stress between 50kPa and 400kPa and coefficients of lateral earth pressure Ko between 0.4 and 1.5.
    Relative densities for stress conditions outside this range (e.g. shallow soils) should be assessed with care.

    When used with ``apply_correlation``, use ``'Dr Jamiolkowski et al (2003)'`` as correlation name.

    :param qc: Cone tip resistance (:math:`q_c`) [:math:`MPa`] - Suggested range: 0.0 <= qc <= 120.0
    :param sigma_vo_eff: Vertical effective stress (:math:`\\sigma_{vo}^{\\prime}`) [:math:`kPa`] - Suggested range: 50.0 <= sigma_vo_eff <= 400.0
    :param k0: Coefficient of lateral earth pressure (:math:`K_o`) [:math:`-`] - Suggested range: 0.4 <= k0 <= 1.5
    :param atmospheric_pressure: Atmospheric pressure used for normalisation (:math:`P_a`) [:math:`kPa`] (optional, default= 100.0)
    :param coefficient_1: First calibration coefficient (:math:``) [:math:`-`] (optional, default= 2.96)
    :param coefficient_2: Second calibration coefficient (:math:``) [:math:`-`] (optional, default= 24.94)
    :param coefficient_3: Third calibration coefficient (:math:``) [:math:`-`] (optional, default= 0.46)
    :param coefficient_4: Fourth calibration coefficient (:math:``) [:math:`-`] (optional, default= -1.87)
    :param coefficient_5: Fifth calibration coefficient (:math:``) [:math:`-`] (optional, default= 2.32)

    .. math::
        D_{r,dry} = \\frac{1}{2.96} \\cdot \\ln \\left[ \\frac{q_c / P_a}{24.94 \\cdot \\left( \\frac{\\sigma_{m}^{\\prime}}{P_a} \\right)^{0.46} } \\right]

        D_{r,sat} = \\left( 1 + \\frac{-1.87 + 2.32 \\cdot \\ln \\left[ \\frac{q_c}{\\sqrt{P_a + \\sigma_{vo}^{\\prime}}} \\right] }{100} \\right) \\cdot D_{r,dry}

    :returns: Dictionary with the following keys:

        - 'Dr dry [-]': Relative density for dry sand as a number between 0 and 1 (:math:`D_{r,dry}`)  [:math:`-`]
        - 'Dr sat [-]': Relative density for saturated sand as a number between 0 and 1 (:math:`D_{r,sat}`)  [:math:`-`]

    Reference - Jamiolkowski, M., Lo Presti, D.C.F. and Manassero, M. (2003), "Evaluation of Relative Density and Shear Strength of Sands from CPT and DMT", in Germaine, J.T., Sheahan, T.C. and Whitman, R.V. (Eds.), Soil Behavior and Soft Ground Construction: Proceedings of the Symposium, October 5-6, 2001, Cambridge, Massachusetts, Geotechnical Special Publication, No. 119, American Society of Civil Engineers, Reston, pp. 201-238.

    """
    _sigma_m_eff = (1 / 3) * (sigma_vo_eff + 2 * k0 * sigma_vo_eff)
    _Dr_dry = (1 / coefficient_1) * np.log(
        (1000 * qc / atmospheric_pressure)
        / (coefficient_2 * ((_sigma_m_eff / atmospheric_pressure) ** coefficient_3))
    )
    _Dr_sat = (
        (
            (
                coefficient_4
                + coefficient_5
                * np.log((1000 * qc) / (np.sqrt(atmospheric_pressure + sigma_vo_eff)))
            )
            / 100
        )
        + 1
    ) * (_Dr_dry)

    return {
        "Dr dry [-]": _Dr_dry,
        "Dr sat [-]": _Dr_sat,
    }


FRICTIONANGLE_SAND_KULHAWYMAYNE = {
    "qt": {"type": "float", "min_value": 0.0, "max_value": 120.0},
    "sigma_vo_eff": {"type": "float", "min_value": 0.0, "max_value": None},
    "atmospheric_pressure": {"type": "float", "min_value": None, "max_value": None},
    "coefficient_1": {"type": "float", "min_value": None, "max_value": None},
    "coefficient_2": {"type": "float", "min_value": None, "max_value": None},
}

FRICTIONANGLE_SAND_KULHAWYMAYNE_ERRORRETURN = {
    "Phi [deg]": np.nan,
}


@Validator(FRICTIONANGLE_SAND_KULHAWYMAYNE, FRICTIONANGLE_SAND_KULHAWYMAYNE_ERRORRETURN)
def frictionangle_sand_kulhawymayne(
    qt,
    sigma_vo_eff,
    atmospheric_pressure=100.0,
    coefficient_1=17.6,
    coefficient_2=11.0,
    **kwargs
):
    """
    Determines the friction angle for sand based on calibration chamber tests.

    When used with ``apply_correlation``, use ``'Friction angle Kulhawy and Mayne (1990)'`` as correlation name.

    :param qt: Total cone resistance (:math:`q_t`) [:math:`MPa`] - Suggested range: 0.0 <= qt <= 120.0
    :param sigma_vo_eff: Vertical effective stress (:math:`\\sigma_{vo}^{\\prime}`) [:math:`kPa`] - Suggested range: sigma_vo_eff >= 0.0
    :param atmospheric_pressure: Atmospheric pressure used for normalisation (:math:`P_a`) [:math:`kPa`] (optional, default= 100.0)
    :param coefficient_1: First calibration coefficient (:math:``) [:math:`-`] (optional, default= 17.6)
    :param coefficient_2: Second calibration coefficient (:math:``) [:math:`-`] (optional, default= 11.0)

    .. math::
        \\varphi^{\\prime} = 17.6 + 11.0 \\cdot \\log_{10} \\left[  \\frac{q_t / P_a}{ \\sqrt{\\sigma_{vo}^{\\prime} / P_a}} \\right]

    :returns: Dictionary with the following keys:

        - 'Phi [deg]': Effective friction angle for sand (:math:`\\varphi`)  [:math:`deg`]

    .. figure:: images/kulhawy_mayne_data.png
        :figwidth: 500
        :width: 400
        :align: center

        Data and interpretation chart according to Kulhawy and Mayne 1990)


    Reference - Kulhawy, F.H. and Mayne, P.H. (1990), “Manual on Estimating Soil Properties for Foundation Design”, Electric Power Research Institute EPRI, Palo Alto, EPRI Report, EL-6800.

    """

    _phi = coefficient_1 + coefficient_2 * np.log10(
        (1000 * qt / atmospheric_pressure)
        / (np.sqrt(sigma_vo_eff / atmospheric_pressure))
    )

    return {
        "Phi [deg]": _phi,
    }


UNDRAINEDSHEARSTRENGTH_CLAY_RADLUNNE = {
    "qnet": {"type": "float", "min_value": 0.0, "max_value": 120.0},
    "Nk": {"type": "float", "min_value": 8.0, "max_value": 30.0},
}

UNDRAINEDSHEARSTRENGTH_CLAY_RADLUNNE_ERRORRETURN = {
    "Su [kPa]": np.nan,
}


@Validator(
    UNDRAINEDSHEARSTRENGTH_CLAY_RADLUNNE,
    UNDRAINEDSHEARSTRENGTH_CLAY_RADLUNNE_ERRORRETURN,
)
def undrainedshearstrength_clay_radlunne(qnet, Nk, **kwargs):
    """
    Calculates the undrained shear strength of clay from net cone tip resistance. The correlation is empirical and the cone factor needs to be adjusted to fit CIU or other high-quality laboratory tests for undrained shear strength.

    When used with ``apply_correlation``, use ``'Su Rad and Lunne (1988)'`` as correlation name.

    :param qnet: Net cone resistance (corrected for area ratio and total stress at the depth of the cone) (:math:`q_{net}`) [:math:`MPa`] - Suggested range: 0.0 <= qnet <= 120.0
    :param Nk: Empirical factor (:math:`N_k`) [:math:`-`] - Suggested range: 8.0 <= Nk <= 30.0

    .. math::
        S_u = \\frac{q_{net}}{N_k}

    :returns: Dictionary with the following keys:

        - 'Su [kPa]': Undrained shear strength inferred from PCPT data (:math:`S_u`)  [:math:`kPa`]

    Reference - Rad, N.S. and Lunne, T. (1988), "Direct Correlations between Piezocone Test Results and Undrained Shear Strength of Clay", in De Ruiter, J. (Ed.), Penetration Testing 1988: Proceedings of the First International Symposium on Penetration Testing, ISOPT-1, Orlando, 20-24 March 1988, Vol. 2, A.A. Balkema, Rotterdam, pp. 911-917.

    """

    _Su = 1000 * qnet / Nk

    return {
        "Su [kPa]": _Su,
    }


FRICTIONANGLE_OVERBURDEN_KLEVEN = {
    "sigma_vo_eff": {"type": "float", "min_value": 10.0, "max_value": 800.0},
    "relative_density": {"type": "float", "min_value": 40.0, "max_value": 100.0},
    "Ko": {"type": "float", "min_value": 0.3, "max_value": 2.0},
    "max_friction_angle": {"type": "float", "min_value": None, "max_value": None},
}

FRICTIONANGLE_OVERBURDEN_KLEVEN_ERRORRETURN = {
    "phi [deg]": np.nan,
    "sigma_m [kPa]": np.nan,
}


@Validator(FRICTIONANGLE_OVERBURDEN_KLEVEN, FRICTIONANGLE_OVERBURDEN_KLEVEN_ERRORRETURN)
def frictionangle_overburden_kleven(
    sigma_vo_eff, relative_density, Ko=0.5, max_friction_angle=45.0, **kwargs
):
    """
    This function calculates the friction angle according to the chart proposed by Kleven (1986). The function takes into account the effective confining pressure of the sand and its relative density. The function was calibrated on North Sea sand tests with confining pressures ranging from 10 to 800kPa. Lower confinement clearly leads to higher friction angles. The fit to the data is not excellent and this function should be compared to site-specific testing or other correlations.

    When used with ``apply_correlation``, use ``'Friction angle Kleven (1986)'`` as correlation name.

    :param sigma_vo_eff: Effective vertical stress (:math:`\\sigma \\prime _{vo}`) [:math:`kPa`]  - Suggested range: 10.0<=sigma_vo_eff<=800.0
    :param relative_density: Relative density of sand (:math:`D_r`) [:math:`Percent`]  - Suggested range: 40.0<=relative_density<=100.0
    :param Ko: Coefficient of lateral earth pressure at rest (:math:`K_o`) [:math:`-`] (optional, default=0.5) - Suggested range: 0.3<=Ko<=2.0
    :param max_friction_angle: The maximum allowable effective friction angle (:math:`\\phi \\prime _{max}`) [:math:`deg`] (optional, default=45.0)

    :returns:   Peak drained friction angle (:math:`\\phi_d`) [:math:`deg`], Mean effective stress (:math:`\\sigma \\prime _m`) [:math:`kPa`]

    :rtype: Python dictionary with keys ['phi [deg]','sigma_m [kPa]']

    .. figure:: images/Phi_Kleven.png
        :figwidth: 500
        :width: 400
        :align: center

        Data and interpretation chart according to Kleven (Lunne et al (1997))

    Reference - Lunne, T., Robertson, P.K., Powell, J.J.M. (1997). Cone penetration testing in geotechnical practice.  SPON press

    Examples:
        .. code-block:: python

            >>>phi = friction_angle_kleven(sigma_vo_eff=100.0,relative_density=60.0,Ko=1.0)['phi [deg]']
            35.8

    """
    sigma_m = ((1.0 + 2.0 * Ko) / 3.0) * sigma_vo_eff

    if relative_density > 100.0:
        relative_density = 100.0

    if sigma_m < 10.0:
        phi = 0.2183 * relative_density + 25.667
    elif sigma_m >= 10.0 and sigma_m < 25.0:
        phi1 = 0.2183 * relative_density + 25.667
        phi2 = 0.2175 * relative_density + 24.75
        phi = phi1 + ((phi2 - phi1) / (25.0 - 10.0)) * (sigma_m - 10.0)
    elif sigma_m >= 25.0 and sigma_m < 50.0:
        phi1 = 0.2175 * relative_density + 24.75
        phi2 = 0.22 * relative_density + 23.5
        phi = phi1 + ((phi2 - phi1) / (50.0 - 25.0)) * (sigma_m - 25.0)
    elif sigma_m >= 50.0 and sigma_m < 100.0:
        phi1 = 0.22 * relative_density + 23.5
        phi2 = 0.2175 * relative_density + 22.75
        phi = phi1 + ((phi2 - phi1) / (100.0 - 50.0)) * (sigma_m - 50.0)
    elif sigma_m >= 100.0 and sigma_m < 200.0:
        phi1 = 0.2175 * relative_density + 22.75
        phi2 = 0.2 * relative_density + 23.0
        phi = phi1 + ((phi2 - phi1) / (200.0 - 100.0)) * (sigma_m - 100.0)
    elif sigma_m >= 200.0 and sigma_m < 400.0:
        phi1 = 0.2 * relative_density + 23
        phi2 = 0.1925 * relative_density + 22.75
        phi = phi1 + ((phi2 - phi1) / (400.0 - 200.0)) * (sigma_m - 200.0)
    elif sigma_m >= 400.0 and sigma_m < 800.0:
        phi1 = 0.1925 * relative_density + 22.75
        phi2 = 0.195 * relative_density + 21.3
        phi = phi1 + ((phi2 - phi1) / (800.0 - 400.0)) * (sigma_m - 400.0)

    phi = min(phi, max_friction_angle)

    return {
        "phi [deg]": phi,
        "sigma_m [kPa]": sigma_m,
    }


OCR_CPT_LUNNE = {
    "Qt": {"type": "float", "min_value": 2.0, "max_value": 34.0},
    "Bq": {"type": "float", "min_value": 0.0, "max_value": 1.4},
}

OCR_CPT_LUNNE_ERRORRETURN = {
    "OCR_Qt_LE [-]": np.nan,
    "OCR_Qt_BE [-]": np.nan,
    "OCR_Qt_HE [-]": np.nan,
    "OCR_Bq_LE [-]": np.nan,
    "OCR_Bq_BE [-]": np.nan,
    "OCR_Bq_HE [-]": np.nan,
}


@Validator(OCR_CPT_LUNNE, OCR_CPT_LUNNE_ERRORRETURN)
def ocr_cpt_lunne(Qt, Bq=np.nan, **kwargs):
    """
    Calculates the overconsolidation ratio (OCR) for clay based on normalised CPT properties. A low estimate, best estimate and high estimate of OCR is provided. The data is based on testing of high-quality undisturbed samples by the Norwegian Geotechnical Institute.

    Both normalised cone resistance Qt and pore pressure ratio Bq can be used as inputs. If only one of the two inputs is specified, NaN is returned for the other.

    The implementation of the formulation is based on digitisation of the graphs.

    When used with ``apply_correlation``, use ``'OCR Lunne (1989)'`` as correlation name.

    :param Qt: Normalised cone resistance (:math:`Q_t`) [:math:`-`] - Suggested range: 2.0 <= Qt <= 34.0
    :param Bq: Pore pressure ratio (:math:`B_q`) [:math:`-`] - Suggested range: 0.0 <= Bq <= 1.4 (optional, default=None)

    :returns: Dictionary with the following keys:

        - 'OCR_Qt_LE [-]': Low estimate OCR based on Qt (:math:`OCR_{Q_t,LE}`)  [:math:`-`]
        - 'OCR_Qt_BE [-]': Best estimate OCR based on Qt (:math:`OCR_{Q_t,BE}`)  [:math:`-`]
        - 'OCR_Qt_HE [-]': High estimate OCR based on Qt (:math:`OCR_{Q_t,HE}`)  [:math:`-`]
        - 'OCR_Bq_LE [-]': Low estimate OCR based on Bq (:math:`OCR_{B_q,LE}`)  [:math:`-`]
        - 'OCR_Bq_BE [-]': Best estimate OCR based on Bq (:math:`OCR_{B_q,BE}`)  [:math:`-`]
        - 'OCR_Bq_HE [-]': High estimate OCR based on Bq (:math:`OCR_{B_q,HE}`)  [:math:`-`]

    .. figure:: images/ocr_cpt_lunne.png
        :figwidth: 500.0
        :width: 450.0
        :align: center

        Data used for correlations according to Lunne et al

    Reference - Lunne, T., Robertson, P.K., Powell, J.J.M., 1997. Cone penetration testing in geotechnical practice. E & FN Spon.

    """

    _OCR_Qt_HE = 10 ** (
        np.interp(
            Qt,
            [
                2.118188717,
                2.955763555,
                4.261775866,
                5.212142676,
                6.987132136,
                9.588363268,
                13.01367738,
                18.08607808,
                23.27342946,
                27.27943334,
                31.99025213,
                33.87371616,
            ],
            [
                0.00599007,
                0.161314993,
                0.292855171,
                0.394488883,
                0.508212442,
                0.651930234,
                0.801769746,
                0.95191644,
                1.072244436,
                1.138639862,
                1.193230681,
                1.205518004,
            ],
        )
    )
    _OCR_Qt_BE = 10 ** (
        np.interp(
            Qt,
            [
                3.294139472,
                4.721578548,
                6.379458639,
                8.389746184,
                11.22465638,
                14.29432499,
                17.36237457,
                20.19404672,
                24.08456025,
                27.62050763,
                31.15537566,
                33.86508137,
            ],
            [
                0.000241358,
                0.173580374,
                0.29325012,
                0.407017563,
                0.532874854,
                0.6528079,
                0.754836561,
                0.844885083,
                0.93513108,
                1.007406867,
                1.067746398,
                1.110027953,
            ],
        )
    )
    _OCR_Qt_LE = 10 ** (
        np.interp(
            Qt,
            [
                4.705927987,
                6.483615819,
                8.494443039,
                10.50580993,
                13.10272367,
                16.05258453,
                19.4725019,
                22.77369087,
                26.42620794,
                29.60758917,
                34.08526857,
            ],
            [
                0.000504658,
                0.144068858,
                0.263804429,
                0.389508129,
                0.485480895,
                0.581519487,
                0.671677717,
                0.749877749,
                0.810239222,
                0.8645448,
                0.942964248,
            ],
        )
    )

    if np.isnan(Bq):
        _OCR_Bq_LE = np.nan
        _OCR_Bq_BE = np.nan
        _OCR_Bq_HE = np.nan
    else:
        _OCR_Bq_LE = 10 ** (
            np.interp(
                Bq,
                [
                    0.075352962,
                    0.188834333,
                    0.276555837,
                    0.379904518,
                    0.46248832,
                    0.586554308,
                    0.715805569,
                    0.855570091,
                ],
                [
                    0.692612411,
                    0.54389548,
                    0.436844931,
                    0.347765081,
                    0.252628686,
                    0.157669124,
                    0.062731666,
                    0.00364719,
                ],
            )
        )
        _OCR_Bq_BE = 10 ** (
            np.interp(
                Bq,
                [
                    0.102064255,
                    0.184481558,
                    0.251580897,
                    0.354763078,
                    0.468363377,
                    0.602728555,
                    0.726770757,
                    0.866392565,
                    1.00608573,
                ],
                [
                    0.889671185,
                    0.752757888,
                    0.675459566,
                    0.544602814,
                    0.425726528,
                    0.312906788,
                    0.211979097,
                    0.117085847,
                    0.040096985,
                ],
            )
        )
        _OCR_Bq_HE = 10 ** (
            np.interp(
                Bq,
                [
                    0.164882176,
                    0.216425695,
                    0.293705296,
                    0.438155592,
                    0.577587115,
                    0.717089995,
                    0.898027489,
                    1.037673083,
                ],
                [
                    1.039139658,
                    0.961775024,
                    0.83677588,
                    0.652382801,
                    0.50974452,
                    0.385010626,
                    0.248517308,
                    0.159592188,
                ],
            )
        )

    return {
        "OCR_Qt_LE [-]": _OCR_Qt_LE,
        "OCR_Qt_BE [-]": _OCR_Qt_BE,
        "OCR_Qt_HE [-]": _OCR_Qt_HE,
        "OCR_Bq_LE [-]": _OCR_Bq_LE,
        "OCR_Bq_BE [-]": _OCR_Bq_BE,
        "OCR_Bq_HE [-]": _OCR_Bq_HE,
    }


SENSITIVITY_FRICTIONRATIO_LUNNE = {
    "Rf": {"type": "float", "min_value": 0.5, "max_value": 2.2},
}

SENSITIVITY_FRICTIONRATIO_LUNNE_ERRORRETURN = {
    "St LE [-]": np.nan,
    "St BE [-]": np.nan,
    "St HE [-]": np.nan,
}


@Validator(SENSITIVITY_FRICTIONRATIO_LUNNE, SENSITIVITY_FRICTIONRATIO_LUNNE_ERRORRETURN)
def sensitivity_frictionratio_lunne(Rf, **kwargs):
    """
    Calculates the sensitivity of clay from the friction ratio according to Rad and Lunne (1986). The correlation is derived based on measurements on Norwegian clays.

    Ideally, the sleeve friction corrected for pore pressure effects should be used to calculate the friction ratio but if this is not available (when pore pressures are not measured on both ends of the friction sleeve), the ratio of sleeve friction to cone tip resistance (in percent) can be used.

    The function returns a low estimate, best estimate and high estimate value.

    When used with ``apply_correlation``, use ``'Sensitivity Rad and Lunne (1986)'`` as correlation name.

    :param Rf: Friction ratio (:math:`R_f = f_t / q_t`) [:math:`percent`] - Suggested range: 0.5 <= Rf <= 2.2

    :returns: Dictionary with the following keys:

        - 'St LE [-]': Low estimate sensitivity (:math:`S_{t,LE}`)  [:math:`-`]
        - 'St BE [-]': Best estimate sensitivity (:math:`S_{t,BE}`)  [:math:`-`]
        - 'St HE [-]': High estimate sensitivity (:math:`S_{t,HE}`)  [:math:`-`]

    .. figure:: images/sensitivity_frictionratio_lunne_1.png
        :figwidth: 500.0
        :width: 450.0
        :align: center

        Data used to derive correlation according to Rad & Lunne (1986)

    Reference - Lunne, T., Robertson, P.K., Powell, J.J.M., 1997. Cone penetration testing in geotechnical practice. E & FN Spon.

    """

    _St_LE = np.interp(
        Rf,
        [
            0.562740471,
            0.611428435,
            0.682345206,
            0.757699952,
            0.850826065,
            0.952873546,
            1.050502516,
            1.152588927,
            1.26358373,
            1.36570907,
            1.490050241,
            1.60551546,
            1.747640974,
            1.858687683,
            1.929747195,
        ],
        [
            9.249026219,
            8.570904876,
            7.91500585,
            7.237273803,
            6.537903381,
            5.948152249,
            5.445927855,
            4.987564153,
            4.595023931,
            4.268047658,
            3.919497895,
            3.614614175,
            3.288221847,
            3.070864865,
            2.896719748,
        ],
    )
    _St_BE = np.interp(
        Rf,
        [
            0.714072837,
            0.793839606,
            0.878044349,
            0.993334386,
            1.104257818,
            1.224063689,
            1.339464026,
            1.463779243,
            1.605846362,
            1.756841338,
            1.885626972,
            2.045504387,
        ],
        [
            9.995760998,
            9.208604309,
            8.399614597,
            7.503487444,
            6.870070268,
            6.214884952,
            5.691022183,
            5.2548808,
            4.731407327,
            4.339451049,
            3.990966168,
            3.577241751,
        ],
    )
    _St_HE = np.interp(
        Rf,
        [
            0.825586702,
            0.896490496,
            0.958505363,
            1.042755524,
            1.140358542,
            1.233478166,
            1.353297013,
            1.464226934,
            1.588516198,
            1.72615183,
            1.846016095,
            1.970344289,
            2.099116947,
            2.23678502,
        ],
        [
            11.35505317,
            10.65535834,
            9.955533736,
            9.299829359,
            8.710013344,
            7.988745018,
            7.377355512,
            6.76583624,
            6.242103237,
            5.762360691,
            5.30425652,
            4.911910946,
            4.519630255,
            4.149377234,
        ],
    )

    return {
        "St LE [-]": _St_LE,
        "St BE [-]": _St_BE,
        "St HE [-]": _St_HE,
    }


UNITWEIGHT_MAYNE = {
    "ft": {"type": "float", "min_value": 0.0, "max_value": 10.0},
    "sigma_vo_eff": {"type": "float", "min_value": 0.0, "max_value": 500.0},
    "unitweight_water": {"type": "float", "min_value": 9.0, "max_value": 11.0},
    "atmospheric_pressure": {"type": "float", "min_value": None, "max_value": None},
    "coefficient_1": {"type": "float", "min_value": None, "max_value": None},
    "exponent_1": {"type": "float", "min_value": None, "max_value": None},
    "exponent_2": {"type": "float", "min_value": None, "max_value": None},
}

UNITWEIGHT_MAYNE_ERRORRETURN = {
    "gamma [kN/m3]": np.nan,
}


@Validator(UNITWEIGHT_MAYNE, UNITWEIGHT_MAYNE_ERRORRETURN)
def unitweight_mayne(
    ft,
    sigma_vo_eff,
    unitweight_water=10.25,
    atmospheric_pressure=100.0,
    coefficient_1=1.95,
    exponent_1=0.06,
    exponent_2=0.06,
    **kwargs
):
    """
    Estimates the total unit weight for sand, clay and silt from CPT measurements. A correlation with sleeve friction and vertical effective stress showed the best fit across a range of soil types. The correlation does not apply for cemented soils. An error band of +-2kN/m3 seems to encompass the data rather well.

    For the sake of accuracy, the corrected total sleeve friction is used instead of the uncorrected sleeve friction. PCPT normalisation is required before applying the correlation. If sleeve dimensions are not available, the uncorrected sleeve friction will be used.

    When used with ``apply_correlation``, use ``'Unit weight Mayne et al (2010)'`` as correlation name.

    :param ft: Total sleeve friction (:math:`f_t`) [:math:`MPa`] - Suggested range: 0.0 <= ft <= 10.0
    :param sigma_vo_eff: Vertical effective stress (:math:`\\sigma_{vo}^{\\prime}`) [:math:`kPa`] - Suggested range: 0.0 <= sigma_vo_eff <= 500.0
    :param unitweight_water: Unit weight of water (:math:`\\gamma_w`) [:math:`kN/m3`] - Suggested range: 9.0 <= unitweight_water <= 11.0 (optional, default= 10.25)
    :param atmospheric_pressure: Atmospheric pressure (:math:`P_a`) [:math:`kPa`] (optional, default= 100.0)
    :param coefficient_1: First coefficient in the calibrated equation (:math:``) [:math:`-`] (optional, default= 1.95)
    :param exponent_1: First exponent in the calibrated equation (:math:``) [:math:`-`] (optional, default= 0.06)
    :param exponent_2: Second exponent in the calibrated equation (:math:``) [:math:`-`] (optional, default= 0.06)

    .. math::
        \\gamma = 1.95 \\cdot \\gamma_w \\cdot \\left( \\frac{\\sigma_{vo}^{\\prime}}{P_a} \\right)^{0.06} \\cdot \\left( \\frac{f_t}{P_a} \\right)^{0.06}

    :returns: Dictionary with the following keys:

        - 'gamma [kN/m3]': Total unit weight (:math:`\\gamma`)  [:math:`kN/m3`]

    .. figure:: images/unitweight_mayne_1.png
        :figwidth: 500.0
        :width: 450.0
        :align: center

        Calibration with soil data used

    Reference - P.W. Mayne ; J. Peuchen ; D. Bouwmeester (2010). Soil unit weight estimation from CPTs - 2nd International Symposium on Cone Penetration Testing, Huntington Beach, CA, USA. Volume 2&3: Technical Papers, Session 2: Interpretation, Paper No. 5

    """

    _gamma = (
        coefficient_1
        * unitweight_water
        * ((1000 * ft / atmospheric_pressure) ** exponent_1)
        * ((sigma_vo_eff / atmospheric_pressure) ** exponent_2)
    )

    return {
        "gamma [kN/m3]": _gamma,
    }


VS_IC_ROBERTSONCABAL = {
    "qt": {"type": "float", "min_value": 0.0, "max_value": 100.0},
    "ic": {"type": "float", "min_value": 1.0, "max_value": 4.0},
    "sigma_vo": {"type": "float", "min_value": 0.0, "max_value": 800.0},
    "atmospheric_pressure": {"type": "float", "min_value": None, "max_value": None},
    "gamma": {"type": "float", "min_value": 12, "max_value": 22},
    "g": {"type": "float", "min_value": 9.7, "max_value": 10.2},
    "exponent": {"type": "float", "min_value": None, "max_value": None},
    "calibration_coefficient_1": {
        "type": "float",
        "min_value": None,
        "max_value": None,
    },
    "calibration_coefficient_2": {
        "type": "float",
        "min_value": None,
        "max_value": None,
    },
}

VS_IC_ROBERTSONCABAL_ERRORRETURN = {
    "alpha_vs [-]": np.nan,
    "Vs [m/s]": np.nan,
    "Gmax [kPa]": np.nan,
}


@Validator(VS_IC_ROBERTSONCABAL, VS_IC_ROBERTSONCABAL_ERRORRETURN)
def vs_ic_robertsoncabal(
    qt,
    ic,
    sigma_vo,
    atmospheric_pressure=100.0,
    gamma=19,
    g=9.81,
    exponent=0.5,
    calibration_coefficient_1=0.55,
    calibration_coefficient_2=1.68,
    **kwargs
):
    """
    Calculates shear wave velocity based on a correlation with total cone resistance and soil behaviour type index. Shear wave velocity is sensitive to age and cementation, where older deposits of the same soil have higher shear wave velocity (i.e. higher stiffness) than younger deposits. The correlation is based on measured shear wave velocity data for uncemented Holocene to Pleistocene age soils.
    Since the small-strain shear modulus can be derived from the shear wave velocity and the bulk density of the soil, is it also calculated. The bulk density of the soil can be specified as an optional argument.

    Unfortunately, no plots on the background data to the calibrated equation are available.

    When used with ``apply_correlation``, use ``'Shear wave velocity Robertson and Cabal (2015)'`` as correlation name.

    :param qt: Total cone resistance (:math:`q_t`) [:math:`MPa`] - Suggested range: 0.0 <= qt <= 100.0
    :param ic: Soil behaviour type index according to Robertson and Wride (:math:`I_c`) [:math:`-`] - Suggested range: 1.0 <= ic <= 4.0
    :param sigma_vo: Total vertical stress (:math:`sigma_{vo}`) [:math:`kPa`] - Suggested range: 0.0 <= sigma_vo <= 800.0
    :param atmospheric_pressure: Atmospheric pressure (:math:`P_a`) [:math:`kPa`] (optional, default= 100.0)
    :param gamma: Bulk unit weight (:math:`\\gamma`) [:math:`kN/m3`] - Suggested range: 12.0 <= gamma <= 22.0
    :param g: Acceleration due to gravity (:math:`g`) [:math:`m/s2`] - Suggested range: 9.7 <= g <= 10.2 (optional, default= 9.81)
    :param exponent: Exponent in equation for shear wave velocity (:math:``) [:math:`-`] (optional, default= 0.5)
    :param calibration_coefficient_1: First calibration coefficient in equation for alpha_s (:math:``) [:math:`-`] (optional, default= 0.55)
    :param calibration_coefficient_2: Second calibration coefficient in equation for alpha_s (:math:``) [:math:`-`] (optional, default= 1.68)

    .. math::
        V_s = \\left[ \\alpha_{vs} (q_t - \\sigma_{vo}) / P_a \\right]^{0.5}

        \\alpha_{vs} = 10^{0.55 \\cdot I_c + 1.68}

        G_{max} = \\rho \\cdot V_s^2

        \\rho = \\gamma / g

    :returns: Dictionary with the following keys:

        - 'alpha_vs [-]': Coefficient to the shear wave velocity calculation, capturing the influence of the soil behaviour (:math:`\\alpha_{vs}`)  [:math:`-`]
        - 'Vs [m/s]': Shear wave velocity (:math:`V_s`)  [:math:`m/s`]
        - 'Gmax [kPa]': Small-strain shear modulus (:math:`G_{max}`)  [:math:`kPa`]

    Reference - Robertson, P.K. and Cabal, K.L. (2015). Guide to Cone Penetration Testing for Geotechnical Engineering. 6th edition. Gregg Drilling & Testing, Inc.

    """

    _alpha_vs = 10 ** (calibration_coefficient_1 * ic + calibration_coefficient_2)
    _Vs = (_alpha_vs * ((1000 * qt - sigma_vo) / atmospheric_pressure)) ** exponent
    _rho = 1000 * gamma / g
    _Gmax = 1e-3 * _rho * (_Vs**2)

    return {"alpha_vs [-]": _alpha_vs, "Vs [m/s]": _Vs, "Gmax [kPa]": _Gmax}


K0_SAND_MAYNE = {
    "qt": {"type": "float", "min_value": 0.0, "max_value": 100.0},
    "sigma_vo_eff": {"type": "float", "min_value": 0.0, "max_value": None},
    "ocr": {"type": "float", "min_value": 1.0, "max_value": 20.0},
    "atmospheric_pressure": {"type": "float", "min_value": 90.0, "max_value": 110.0},
    "multiplier": {"type": "float", "min_value": None, "max_value": None},
    "exponent_1": {"type": "float", "min_value": None, "max_value": None},
    "exponent_2": {"type": "float", "min_value": None, "max_value": None},
    "exponent_3": {"type": "float", "min_value": None, "max_value": None},
    "friction_angle": {"type": "float", "min_value": 25.0, "max_value": 45.0},
}

K0_SAND_MAYNE_ERRORRETURN = {
    "K0 CPT [-]": np.nan,
    "K0 conventional [-]": np.nan,
    "Kp [-]": np.nan,
}


@Validator(K0_SAND_MAYNE, K0_SAND_MAYNE_ERRORRETURN)
def k0_sand_mayne(
    qt,
    sigma_vo_eff,
    ocr,
    atmospheric_pressure=100.0,
    multiplier=0.192,
    exponent_1=0.22,
    exponent_2=0.31,
    exponent_3=0.27,
    friction_angle=32.0,
    **kwargs
):
    """
    Calculates the lateral coefficient of earth pressure at rest based on calibration chamber tests on clean sands.
    The values calculated from the equation need to be compared to values obtained using friction angle and OCR (see equations).

    When used with ``apply_correlation``, use ``'K0 Mayne (2007) - sand'`` as correlation name.

    :param qt: Total cone resistance (:math:`q_t`) [:math:`MPa`] - Suggested range: 0.0 <= qt <= 100.0
    :param sigma_vo_eff: Vertical effective stress (:math:`\\sigma_{vo}^{\\prime}`) [:math:`kPa`] - Suggested range: sigma_vo_eff >= 0.0
    :param ocr: Overconsolidation ratio (:math:`OCR`) [:math:`-`] - Suggested range: 1.0 <= ocr <= 20.0
    :param atmospheric_pressure: Atmospheric pressure (:math:`P_a`) [:math:`kPa`] - Suggested range: 90.0 <= atmospheric_pressure <= 110.0 (optional, default= 100.0)
    :param multiplier: Multiplier in equation (:math:``) [:math:`-`] (optional, default= 0.192)
    :param exponent_1: First exponent in equation (:math:``) [:math:`-`] (optional, default= 0.22)
    :param exponent_2: Second exponent in equation (:math:``) [:math:`-`] (optional, default= 0.31)
    :param exponent_3: Third exponent in equation (:math:``) [:math:`-`] (optional, default= 0.27)
    :param friction_angle: Effective friction angle of the sand (:math:`\\varphi^{\\prime}`) [:math:`deg`] - Suggested range: 25.0 <= friction_angle <= 45.0 (optional, default= 32.0)

    .. math::
        K_0 = 0.192 \\cdot \\left( \\frac{q_t}{P_a} \\right)^{0.22} \\cdot \\left( \\frac{P_a}{\\sigma_{vo}^{\\prime}} \\right)^{0.31} \\cdot \\text{OCR}^{0.27}

        \\text{The maximum value for } K_0 \\text{ can be obtained as}:

        K_p = \\tan^2 \\left( \\frac{\\pi}{4} + \\frac{\\varphi^{\\prime}}{2} \\right) = \\frac{1 + \\sin \\varphi^{\\prime}}{1 - \\sin \\varphi^{\\prime}}

        \\text{These values need to be compared to}:

        K_0 = (1 - \\sin \\varphi^{\\prime}) \\cdot \\text{OCR} ^{\\sin \\varphi^{\\prime}}

    :returns: Dictionary with the following keys:

        - 'K0 CPT [-]': Coefficient of lateral earth pressure at rest derived from CPT (:math:`K_{0,CPT}`)  [:math:`-`]
        - 'K0 conventional [-]': Value derived from the conventional equation (:math:`K_{0,\\text{conventional}}`)  [:math:`-`]
        - 'Kp [-]': Limiting value of coefficient of lateral earth pressure based on Rankine passive earth pressure (:math:`K_p`)  [:math:`-`]

    .. figure:: images/k0_sand_mayne_1.png
        :figwidth: 500.0
        :width: 450.0
        :align: center

        Dataset used for calibration

    Reference - Mayne (2007) NCHRP SYNTHESIS 368. Cone Penetration Testing. A Synthesis of Highway Practice.

    """

    _K0_CPT = (
        multiplier
        * ((1000 * qt / atmospheric_pressure) ** exponent_1)
        * ((atmospheric_pressure / sigma_vo_eff) ** exponent_2)
        * (ocr**exponent_3)
    )
    _Kp = (np.tan(0.25 * np.pi + 0.5 * np.radians(friction_angle))) ** 2
    _K0_conventional = (1 - np.sin(np.radians(friction_angle))) * (
        ocr ** (np.sin(np.radians(friction_angle)))
    )

    return {
        "K0 CPT [-]": _K0_CPT,
        "K0 conventional [-]": _K0_conventional,
        "Kp [-]": _Kp,
    }


GMAX_CPT_PUECHEN = {
    "qc": {"type": "float", "min_value": 0.0, "max_value": 70.0},
    "sigma_vo_eff": {"type": "float", "min_value": 0.0, "max_value": None},
    "Bq": {"type": "float", "min_value": -0.2, "max_value": 0.5},
    "coefficient_b": {"type": "float", "min_value": None, "max_value": None},
    "coefficient_Bq": {"type": "float", "min_value": None, "max_value": None},
    "multiplier_qc": {"type": "float", "min_value": None, "max_value": None},
    "exponent_1": {"type": "float", "min_value": None, "max_value": None},
    "exponent_2": {"type": "float", "min_value": None, "max_value": None},
    "Bq_min": {"type": "float", "min_value": None, "max_value": None},
    "Bq_max": {"type": "float", "min_value": None, "max_value": None},
}

GMAX_CPT_PUECHEN_ERRORRETURN = {
    "Gmax [kPa]": np.nan,
}


@Validator(GMAX_CPT_PUECHEN, GMAX_CPT_PUECHEN_ERRORRETURN)
def gmax_cpt_puechen(
    qc,
    sigma_vo_eff,
    Bq,
    coefficient_b=1.0,
    coefficient_Bq=4.0,
    multiplier_qc=1.634,
    exponent_1=0.25,
    exponent_2=0.375,
    Bq_min=0,
    Bq_max=0.5,
    **kwargs
):
    """
    Calculates the small-strain modulus based on CPT data. The correlation by Rix and Stokoe is modified to include the importance of the pore pressure ratio.

    The calibration coefficient b has recommended values between 0.5 and 2, with a suggested best estimate of 1.

    When used with ``apply_correlation``, use ``'Gmax Puechen (2020)'`` as correlation name.

    :param qc: Cone tip resistance (:math:`q_c`) [:math:`MPa`] - Suggested range: 0.0 <= qc <= 70.0
    :param sigma_vo_eff: Vertical effective stress (:math:`\\sigma_{vo}^{\\prime}`) [:math:`kPa`] - Suggested range: sigma_vo_eff >= 0.0
    :param Bq: Pore pressure ratio (:math:`B_q`) [:math:`-`] - Suggested range: -0.2 <= Bq <= 0.5
    :param coefficient_b: Calibration coefficient b (:math:`b`) [:math:`-`] (optional, default= 1.0)
    :param coefficient_Bq: Multiplier on Bq (:math:``) [:math:`-`] (optional, default= 4.0)
    :param multiplier_qc: Multiplier applied on qc (:math:``) [:math:`-`] (optional, default= 1.634)
    :param exponent_1: Exponent on qc (:math:``) [:math:`-`] (optional, default= 0.25)
    :param exponent_2: Exponent on vertical effective stress (:math:``) [:math:`-`] (optional, default= 0.375)
    :param Bq_min: Minimum value of Bq. If Bq is lower than this value, the minimum will be used for the calculation [:math:`-`] (optional, default= 0)
    :param Bq_max: Maximum value of Bq. If Bq is higher than this value, the maximum will be used for the calculation [:math:`-`] (optional, default= 0.5)

    .. math::
        G_{max} = b \\cdot \\left( 1 + 4 \\cdot B_q \\right) \\cdot 1.634 \\cdot q_c^{0.25} \\cdot \\sigma_{vo}^{\\prime \\ 0.375}

    :returns: Dictionary with the following keys:

        - 'Gmax [kPa]': Small-strain shear modulus (:math:`G_{max}`)  [:math:`kPa`]

    Reference - Puechen et al (2020). Characteristic values for geotechnical design of offshore monopiles in sandy soils - Case study. ISFOG2020

    """

    if Bq < Bq_min:
        Bq = Bq_min

    if Bq > Bq_max:
        Bq = Bq_max

    _Gmax = (
        coefficient_b
        * (1 + coefficient_Bq * Bq)
        * 1000
        * multiplier_qc
        * ((1000 * qc) ** exponent_1)
        * (sigma_vo_eff**exponent_2)
    )

    return {
        "Gmax [kPa]": _Gmax,
    }


BEHAVIOURINDEX_PCPT_NONNORMALISED = {
    "qc": {"type": "float", "min_value": 0.0, "max_value": 100.0},
    "Rf": {"type": "float", "min_value": 0.1, "max_value": 10.0},
    "atmospheric_pressure": {"type": "float", "min_value": 90.0, "max_value": 110.0},
}

BEHAVIOURINDEX_PCPT_NONNORMALISED_ERRORRETURN = {
    "Isbt [-]": np.nan,
    "Isbt class number [-]": np.nan,
    "Isbt class": None,
}


@Validator(
    BEHAVIOURINDEX_PCPT_NONNORMALISED, BEHAVIOURINDEX_PCPT_NONNORMALISED_ERRORRETURN
)
def behaviourindex_pcpt_nonnormalised(qc, Rf, atmospheric_pressure=100.0, **kwargs):
    """
    Calculates the non-normalised soil behaviour type index. For vertical effective stresses between 50 and 150kPa, the non-normalised index is almost equal to the normalised soil behaviour type index.

    When used with ``apply_correlation``, use ``'Isbt Robertson (2010)'`` as correlation name.

    :param qc: Cone tip resistance (:math:`q_c`) [:math:`MPa`] - Suggested range: 0.0 <= qc <= 100.0
    :param Rf: Friction rato (:math:`R_f`) [:math:`pct`] - Suggested range: 0.1 <= Rf <= 10.0
    :param atmospheric_pressure: Atmospheric pressure (:math:`P_a`) [:math:`kPa`] - Suggested range: 90.0 <= atmospheric_pressure <= 110.0 (optional, default= 100.0)

    .. math::
        I_{SBT} = \\sqrt{ \\left( 3.47 - \\log ( q_c / P_a ) \\right)^2 + \\left( \\log R_f + 1.22 \\right)^2}

    :returns: Dictionary with the following keys:

        - 'Isbt [-]': Non-normalised soil behaviour type index (:math:`I_{SBT}`)  [:math:`-`]

    .. figure:: images/behaviourindex_pcpt_nonnormalised_1.png
        :figwidth: 500.0
        :width: 450.0
        :align: center

        Contours of non-normalised soil behaviour type index

    Reference - Fugro guidance on PCPT interpretation

    """

    _Isbt = np.sqrt(
        (3.47 - np.log10(1000 * qc / atmospheric_pressure)) ** 2
        + (np.log10(Rf) + 1.22) ** 2
    )

    classes = ic_soilclass_robertson(_Isbt)

    return {
        "Isbt [-]": _Isbt,
        "Isbt class number [-]": classes["Soil type number [-]"],
        "Isbt class": classes["Soil type"],
    }


DRAINEDSECANTMODULUS_SAND_BELLOTTI = {
    "qc": {"type": "float", "min_value": 0.0, "max_value": 100.0},
    "sigma_vo_eff": {"type": "float", "min_value": 50.0, "max_value": 300.0},
    "K0": {"type": "float", "min_value": 0.5, "max_value": 2.0},
    "sandtype": {"type": "string", "options": ("NC", "Aged NC", "OC"), "regex": None},
    "atmospheric_pressure": {"type": "float", "min_value": 90.0, "max_value": 110.0},
}

DRAINEDSECANTMODULUS_SAND_BELLOTTI_ERRORRETURN = {
    "qc1 [-]": np.nan,
    "Es_qc [-]": np.nan,
    "Es [kPa]": np.nan,
}


@Validator(
    DRAINEDSECANTMODULUS_SAND_BELLOTTI, DRAINEDSECANTMODULUS_SAND_BELLOTTI_ERRORRETURN
)
def drainedsecantmodulus_sand_bellotti(
    qc, sigma_vo_eff, K0, sandtype, atmospheric_pressure=100.0, **kwargs
):
    """
    Calculates the drained secant modulus for various types of sand for an average strain of 0.1 percent. This stress range should be representative for well-designed foundations (with sufficient safety against excessive deformations).

    Bands for mean effective stress from 50kPa to 300kPa are provided. Note that the correlation will not return values outside that range.

    Ageing and overconsolidation are beneficial effects, leading to increased stiffness.

    When used with ``apply_correlation``, use ``'Es Bellotti (1989) - sand'`` as correlation name.

    :param qc: Cone tip resistance (:math:`q_c`) [:math:`MPa`] - Suggested range: 0.0 <= qc <= 100.0
    :param sigma_vo_eff: Vertical effective stress (:math:`\\sigma_{vo}^{\\prime}`) [:math:`kPa`] - Suggested range: 50.0 <= sigma_vo_eff <= 300.0
    :param K0: Coefficient of lateral earth pressure at rest (:math:`K_0`) [:math:`-`] - Suggested range: 0.5 <= K0 <= 2.0
    :param sandtype: Type of sand - Options: ("NC", "Aged NC", "OC")
    :param atmospheric_pressure: Atmospheric pressure (:math:`P_a`) [:math:`kPa`] - Suggested range: 90.0 <= atmospheric_pressure <= 110.0 (optional, default= 100.0)

    .. math::
        q_{c1} = \\left( \\frac{q_c}{P_a} \\right) \\cdot \\sqrt{ \\frac{P_a}{\\sigma_{vo}^{\\prime}} }

        \\sigma_{mo}^{\\prime} = \\frac{(1 + 2 \\cdot K_0) \\cdot \\sigma_{vo}^{\\prime}}{3}

    :returns: Dictionary with the following keys:

        - 'qc1 [-]': Normalised cone resistance (:math:`q_{c1}`)  [:math:`-`]
        - 'Es_qc [-]': Ratio of drained secant modulus to cone resistance (:math:`E_s^{\\prime} / q_c`)  [:math:`-`]
        - 'Es [kPa]': Drained secant modulus at strain level of 0.1 percent (:math:`E_s^{\\prime}`)  [:math:`kPa`]

    .. figure:: images/drainedsecantmodulus_sand__1.png
        :figwidth: 500.0
        :width: 450.0
        :align: center

        Visualisation of correlation

    Reference - Bellotti, R., Ghionna, V. N., Jamiolkowski, M., Lancellotta, R., & Robertson, P. K. (1989). Shear strength of sand from CPT. In Congrès international de mécanique des sols et des travaux de fondations. 12 (pp. 179-184).

    """
    _sigma_mo_eff = ((1 + 2 * K0) * sigma_vo_eff) / 3
    _qc1 = (1000 * qc / atmospheric_pressure) * np.sqrt(
        atmospheric_pressure / sigma_vo_eff
    )

    qc1__nc_50 = np.array(
        [
            36.0,
            40.60330415823624,
            46.020854882827855,
            51.41286865966658,
            59.40641474746315,
            68.97423612037261,
            83.63131157432191,
            97.56959774187784,
            114.38054759574864,
            134.08797382678958,
            152.71270994765013,
            173.92441032542308,
            200.0,
        ]
    )

    E_qc__nc_50 = np.array(
        [
            3.706708268330736,
            3.4820592823712992,
            3.2574102964118588,
            3.070202808112328,
            2.8455538221528904,
            2.62090483619345,
            2.3213728549141983,
            2.2090483619344816,
            2.0218408736349502,
            1.8720748829953209,
            1.7971918876755095,
            1.7597503900156042,
            1.7597503900156042,
        ]
    )

    qc1__nc_300 = np.array(
        [
            36.0,
            40.408183360314055,
            45.799699828776,
            52.66621257255607,
            59.693273152946574,
            67.33279591108146,
            75.58504107246422,
            86.0837562404445,
            95.70757527884192,
            105.38706697485875,
            119.44847879561136,
            136.0397981668792,
            152.71270994765013,
            173.92441032542308,
            200.0,
        ]
    )

    E_qc__nc_300 = np.array(
        [
            5.017160686427459,
            4.717628705148208,
            4.418096723868956,
            4.081123244929799,
            3.7815912636505473,
            3.519500780031205,
            3.2574102964118588,
            3.032761310452422,
            2.8455538221528904,
            2.6957878315132606,
            2.5460218408736357,
            2.4336973478939186,
            2.358814352574104,
            2.283931357254289,
            2.1716068642745725,
        ]
    )

    qc1__nc_aged_50 = np.array(
        [
            36.0,
            39.828428929006265,
            43.43602549287978,
            47.82897607010807,
            52.161249633588966,
            58.27270013483514,
            64.1661742450743,
            72.03032118526116,
            80.46972295582609,
            90.33201773973744,
            103.8750311939775,
            117.73469759745085,
            137.35677306263798,
            157.94996551160924,
            185.16427213057165,
            200.0,
        ]
    )

    E_qc__nc_aged_50 = np.array(
        [
            9.734789391575667,
            9.210608424336977,
            8.611544461778474,
            7.975039001560062,
            7.375975039001562,
            6.70202808112325,
            6.102964118564741,
            5.503900156006242,
            4.942277691107648,
            4.492979719188771,
            3.9313572542901767,
            3.594383775351016,
            3.2574102964118588,
            3.032761310452422,
            2.882995319812796,
            2.770670826833076,
        ]
    )

    qc1__nc_aged_300 = np.array(
        [
            36.0,
            41.79397491103586,
            46.46637385138504,
            52.920524263063506,
            58.27270013483514,
            66.36674192014331,
            74.14257284871742,
            82.82945568191151,
            90.76820798422662,
            102.87907878967758,
            114.93286204934958,
            134.08797382678958,
            154.19109206798834,
            180.75775603565143,
            200.0,
        ]
    )

    E_qc__nc_aged_300 = np.array(
        [
            11.981279251170047,
            11.1201248049922,
            10.408736349453976,
            9.547581903276138,
            8.911076443057727,
            8.049921996879878,
            7.3010920436817495,
            6.66458658346334,
            6.177847113884558,
            5.616224648985963,
            5.2418096723869,
            4.8299531981279245,
            4.492979719188771,
            4.156006240249614,
            3.968798751950082,
        ]
    )

    qc1__oc_50 = np.array(
        [
            36.0,
            38.88059697907535,
            41.79397491103586,
            46.020854882827855,
            49.70813683794835,
            54.47239108201235,
            60.27115215047096,
            66.68720996800097,
            73.43169485579755,
            79.31518754764512,
            87.3368169432148,
            98.0407364118493,
            114.38054759574864,
            138.6864973368832,
            165.74484792151944,
            189.6782103606226,
            200.0,
        ]
    )

    E_qc__oc_50 = np.array(
        [
            16.02496099843994,
            15.463338533541346,
            14.826833073322936,
            13.965678627145088,
            13.366614664586587,
            12.617784711388456,
            11.794071762870518,
            10.970358814352577,
            10.146645865834637,
            9.547581903276138,
            8.836193447737912,
            8.049921996879878,
            7.151326053042125,
            6.2527301092043714,
            5.578783151326057,
            5.204368174726991,
            5.054602184087365,
        ]
    )

    qc1__oc_300 = np.array(
        [
            36.0,
            38.507810337311405,
            40.60330415823624,
            43.43602549287978,
            46.46637385138504,
            50.91992276530692,
            54.999727733004406,
            58.83682684054747,
            66.36674192014331,
            72.03032118526116,
            78.55471459444749,
            86.49943271508333,
            94.78993233218729,
            102.87907878967758,
            114.38054759574864,
            126.55672442978188,
            144.13537469613595,
            161.80047284520188,
            189.6782103606226,
            200.0,
        ]
    )

    E_qc__oc_300 = np.array(
        [
            24.000000000000004,
            23.251170046801878,
            22.464898595943843,
            21.56630265210609,
            20.705148205928236,
            19.544461778471145,
            18.645865834633387,
            17.784711388455538,
            16.361934477379094,
            15.388455538221534,
            14.377535101404057,
            13.366614664586587,
            12.393135725429019,
            11.606864274570984,
            10.745709828393137,
            9.9219968798752,
            8.985959438377536,
            8.274570982839318,
            7.48829953198128,
            7.2262090483619374,
        ]
    )

    if sandtype == "NC":
        _qc1_50 = qc1__nc_50
        _qc1_300 = qc1__nc_300
        _Eratio_50 = E_qc__nc_50
        _Eratio_300 = E_qc__nc_300
    elif sandtype == "Aged NC":
        _qc1_50 = qc1__nc_aged_50
        _qc1_300 = qc1__nc_aged_300
        _Eratio_50 = E_qc__nc_aged_50
        _Eratio_300 = E_qc__nc_aged_300
    elif sandtype == "OC":
        _qc1_50 = qc1__oc_50
        _qc1_300 = qc1__oc_300
        _Eratio_50 = E_qc__oc_50
        _Eratio_300 = E_qc__oc_300
    else:
        raise ValueError(
            "Sand type not recognised, selected from 'NC', 'Aged NC' or 'OC'"
        )

    _Es_qc_50 = np.interp(np.log10(_qc1), np.log10(_qc1_50), _Eratio_50)
    _Es_qc_300 = np.interp(np.log10(_qc1), np.log10(_qc1_300), _Eratio_300)
    _Es_qc = np.interp(_sigma_mo_eff, [50, 300], [_Es_qc_50, _Es_qc_300])
    _Es = _Es_qc * qc * 1000

    return {
        "qc1 [-]": _qc1,
        "Es_qc [-]": _Es_qc,
        "Es [kPa]": _Es,
    }


GMAX_VOIDRATIO_MAYNERIX = {
    "qc": {"type": "float", "min_value": 0.1, "max_value": 10.0},
    "void_ratio": {"type": "float", "min_value": 0.2, "max_value": 10.0},
    "atmospheric_pressure": {"type": "float", "min_value": 90.0, "max_value": 110.0},
    "coefficient_1": {"type": "float", "min_value": None, "max_value": None},
    "coefficient_2": {"type": "float", "min_value": None, "max_value": None},
    "coefficient_3": {"type": "float", "min_value": None, "max_value": None},
    "coefficient_4": {"type": "float", "min_value": None, "max_value": None},
}

GMAX_VOIDRATIO_MAYNERIX_ERRORRETURN = {
    "Gmax [kPa]": np.nan,
}


@Validator(GMAX_VOIDRATIO_MAYNERIX, GMAX_VOIDRATIO_MAYNERIX_ERRORRETURN)
def gmax_voidratio_maynerix(
    qc,
    void_ratio,
    atmospheric_pressure=100.0,
    coefficient_1=99.5,
    coefficient_2=0.305,
    coefficient_3=0.695,
    coefficient_4=1.13,
    **kwargs
):
    """
    Calculates the small-strain shear modulus for clay based on the void ratio of the material. The relation between Gmax and qc presented in the CPT book (``gmax_clay_maynerix`` function) shows an inferior fit (r2 = 0.713) to the clay data than the correlation which is finally proposed by the authors (r2 = 0.901). This correlation also takes the void ratio of the material into account.

    The correlation is developed based on a database of in-situ testing for Gmax at 31 sites with seismic cone, SASW, cross-hole and downhole tests. The main difficulty in applying this correlation is the requirement for companion profiles of void ratio. Void ratio can be estimated using a CPT correlation for unit weight (``unitweight_mayne``) but this correlation has a rather high uncertainty associated with it.

    When used with ``apply_correlation``, use ``'Gmax void ratio Mayne and Rix (1993)'`` as correlation name.

    :param qc: Cone tip resistance (:math:`q_c`) [:math:`MPa`] - Suggested range: 0.1 <= qc <= 10.0
    :param void_ratio: Void ratio of the clay determined from index tests or CPT-based correlations (:math:`e_0`) [:math:`-`] - Suggested range: 0.2 <= void_ratio <= 10.0
    :param atmospheric_pressure: Atmospheric pressure (:math:`P_a`) [:math:`kPa`] - Suggested range: 90.0 <= atmospheric_pressure <= 110.0 (optional, default= 1.0)
    :param coefficient_1: First calibration coefficient (:math:``) [:math:`-`] (optional, default= 99.5)
    :param coefficient_2: Second  calibration coefficient (:math:``) [:math:`-`] (optional, default= 0.305)
    :param coefficient_3: Third calibration coefficient (:math:``) [:math:`-`] (optional, default= 0.695)
    :param coefficient_4: Fourth calibration coefficient (:math:``) [:math:`-`] (optional, default= 1.13)

    .. math::
        G_{max} = 99.5 \\cdot (P_a)^{0.305} \\cdot \\frac{q_c^{0.695}}{e_0^{1.130}}

    :returns: Dictionary with the following keys:

        - 'Gmax [kPa]': Small-strain shear modulus (:math:`G_{max}`)  [:math:`kPa`]

    .. figure:: images/gmax_voidratio_maynerix_1.png
        :figwidth: 500.0
        :width: 450.0
        :align: center

        Comparison of measured vs predicted Gmax

    Reference - Mayne, P.W. and Rix, G.J. (1993), “Gmax-qc Relationships for Clays”, Geotechnical Testing Journal, Vol. 16, No. 1, pp. 54-60.

    """

    _Gmax = (
        coefficient_1
        * (atmospheric_pressure**coefficient_2)
        * ((1e3 * qc) ** coefficient_3)
        / (void_ratio**coefficient_4)
    )

    return {
        "Gmax [kPa]": _Gmax,
    }


VS_CPT_ANDRUS = {
    "qt": {"type": "float", "min_value": 0.0, "max_value": 100.0},
    "depth": {"type": "float", "min_value": 0.0, "max_value": 100.0},
    "ic": {"type": "float", "min_value": 1.0, "max_value": 5.0},
    "SF": {"type": "float", "min_value": 1.0, "max_value": 3.0},
    "age": {
        "type": "string",
        "options": ("Holocene", "Pleistocene", "Tertiary"),
        "regex": None,
    },
    "holocene_multiplier": {"type": "float", "min_value": None, "max_value": None},
    "holocene_qt_exponent": {"type": "float", "min_value": None, "max_value": None},
    "holocene_ic_exponent": {"type": "float", "min_value": None, "max_value": None},
    "holocene_z_exponent": {"type": "float", "min_value": None, "max_value": None},
    "pleistocene_multiplier": {"type": "float", "min_value": None, "max_value": None},
    "pleistocene_qt_exponent": {"type": "float", "min_value": None, "max_value": None},
    "pleistocene_ic_exponent": {"type": "float", "min_value": None, "max_value": None},
    "pleistocene_z_exponent": {"type": "float", "min_value": None, "max_value": None},
    "tertiary_multiplier": {"type": "float", "min_value": None, "max_value": None},
    "tertiary_qt_exponent": {"type": "float", "min_value": None, "max_value": None},
    "tertiary_z_exponent": {"type": "float", "min_value": None, "max_value": None},
}

VS_CPT_ANDRUS_ERRORRETURN = {
    "Vs [m/s]": np.nan,
}


@Validator(VS_CPT_ANDRUS, VS_CPT_ANDRUS_ERRORRETURN)
def vs_cpt_andrus(
    qt,
    depth,
    ic,
    SF=1.0,
    age="Holocene",
    holocene_multiplier=2.27,
    holocene_qt_exponent=0.412,
    holocene_ic_exponent=0.989,
    holocene_z_exponent=0.033,
    pleistocene_multiplier=2.62,
    pleistocene_qt_exponent=0.395,
    pleistocene_ic_exponent=0.912,
    pleistocene_z_exponent=0.124,
    tertiary_multiplier=13.0,
    tertiary_qt_exponent=0.382,
    tertiary_z_exponent=0.099,
    **kwargs
):
    """
    Calculates shear wave velocity from CPT measurements based on a relation calibrated on 229 measurements of which the majority are S-PCPT with some cross-hole tests and suspension logger measurements.

    Correlations for Holocene/Pleistocene soils and Tertiary soils are developed separately but it should be noted that the only Tertiary soil used for calibration is a marl which has different mineralogy from silica soils.

    When used with ``apply_correlation``, use ``'Vs CPT Andrus (2007)'`` as correlation name.

    :param qt: Corrected cone tip resistance (note that formula is based on qt in kPa) (:math:`q_t`) [:math:`MPa`] - Suggested range: 0.0 <= qt <= 100.0
    :param depth: Depth below mudline (:math:`z`) [:math:`m`] - Suggested range: 0.0 <= depth <= 100.0
    :param ic: Soil behaviour type index (:math:`I_c`) [:math:`-`] - Suggested range: 1.0 <= ic <= 5.0
    :param SF: Scaling factor. In case of Holocene soils, this is an age scaling factor (:math:`SF, ASF`) [:math:`-`] - Suggested range: 1.0 <= SF <= 3.0 (optional, default= 1.0)
    :param age: Age of soils (optional, default= 'Holocene') - Options: ('Holocene', 'Pleistocene', 'Tertiary')
    :param holocene_multiplier: Multiplier on holocene equation (:math:``) [:math:`-`] (optional, default= 2.27)
    :param holocene_qt_exponent: Exponent on qt in holocene equation (:math:``) [:math:`-`] (optional, default= 0.412)
    :param holocene_ic_exponent: Exponent on Ic in holocene equation (:math:``) [:math:`-`] (optional, default= 0.989)
    :param holocene_z_exponent: Exponent on depth in holocene equation (:math:``) [:math:`-`] (optional, default= 0.033)
    :param pleistocene_multiplier: Multiplier on pleistocene equation (:math:``) [:math:`-`] (optional, default= 2.62)
    :param pleistocene_qt_exponent: Exponent on qt in pleistocene equation (:math:``) [:math:`-`] (optional, default= 0.395)
    :param pleistocene_ic_exponent: Exponent on Ic in pleistocene equation (:math:``) [:math:`-`] (optional, default= 0.912)
    :param pleistocene_z_exponent: Exponent on depth in pleistocene equation (:math:``) [:math:`-`] (optional, default= 0.124)
    :param tertiary_multiplier: Multiplier on tertiary equation (:math:``) [:math:`-`] (optional, default= 13.0)
    :param tertiary_qt_exponent: Exponent on qt in tertiary equation (:math:``) [:math:`-`] (optional, default= 0.382)
    :param tertiary_z_exponent: Exponent on depth in tertiary equation (:math:``) [:math:`-`] (optional, default= 0.099)

    .. math::
        \\text{Holocene}

        V_s = 2.27 \\cdot q_t^{0.412} \\cdot I_c^{0.989} \\cdot z^{0.033} \\cdot ASF

        \\text{Pleistocene}

        V_s = 2.62 \\cdot q_t^{0.395} \\cdot I_c^{0.912} \\cdot z^{0.124} \\cdot SF

        \\text{Tertiary}

        V_s = 13 \\cdot q_t^{0.382} \\cdot z^{0.099}

    :returns: Dictionary with the following keys:

        - 'Vs [m/s]': Shear wave velocity (:math:`V_s`)  [:math:`m/s`]

    Reference - Andrus, R.D., Mohanan, N.P., Piratheepan, P., Ellis, B.S., Holzer, T.L., 2007. Predicting Shear-wave velocity from cone penetration resistance, in: Paper No. 1454. Presented at the 4th International Conference on Earthquake Geotechnical Engineering, Thessaloniki, Greece.

    """
    if age == "Holocene":
        _Vs = (
            holocene_multiplier
            * (1e3 * qt) ** holocene_qt_exponent
            * ic**holocene_ic_exponent
            * depth**holocene_z_exponent
            * SF
        )
    elif age == "Pleistocene":
        _Vs = (
            pleistocene_multiplier
            * (1e3 * qt) ** pleistocene_qt_exponent
            * ic**pleistocene_ic_exponent
            * depth**pleistocene_z_exponent
            * SF
        )
    elif age == "Tertiary":
        _Vs = (
            tertiary_multiplier
            * (1e3 * qt) ** tertiary_qt_exponent
            * depth**tertiary_z_exponent
        )
    else:
        raise ValueError(
            "Age not recognised, must be 'Holocene', 'Pleistocene' or 'Tertiary'"
        )

    return {
        "Vs [m/s]": _Vs,
    }


VS_CPT_HEGAZYMAYNE = {
    "qt": {"type": "float", "min_value": 0.0, "max_value": 100.0},
    "fs": {"type": "float", "min_value": 0.0, "max_value": 10.0},
    "sigma_vo_eff": {"type": "float", "min_value": 0.0, "max_value": 1000.0},
    "sigma_vo": {"type": "float", "min_value": 0.0, "max_value": 2000.0},
    "atmospheric_pressure": {"type": "float", "min_value": None, "max_value": None},
    "zhang": {
        "type": "bool",
    },
    "multiplier": {"type": "float", "min_value": None, "max_value": None},
    "exponent_stress": {"type": "float", "min_value": None, "max_value": None},
    "multiplier_ic": {"type": "float", "min_value": None, "max_value": None},
}

VS_CPT_HEGAZYMAYNE_ERRORRETURN = {
    "Ic uncorrected [-]": np.nan,
    "qc1N [-]": np.nan,
    "Ic [-]": np.nan,
    "Vs [m/s]": np.nan,
}


@Validator(VS_CPT_HEGAZYMAYNE, VS_CPT_HEGAZYMAYNE_ERRORRETURN)
def vs_cpt_hegazymayne(
    qt,
    fs,
    sigma_vo_eff,
    sigma_vo,
    atmospheric_pressure=100.0,
    zhang=True,
    multiplier=0.0831,
    exponent_stress=0.25,
    multiplier_ic=1.786,
    **kwargs
):
    """
    The correlation between shear wave velocity and CPT properties developed by Hegazy and Mayne was based on a global databased from 73 sites with different soil conditions including sands, clays, soil mixtures and mine tailings. The correlation includes the 30 clay sites used for the Mayne and Rix (1993) correlation as well as 30 cohesive and cohesionless sites from Hegazy and Mayne (1995). 12 new sites were added in the 2006 paper. A total of 558 data points are included in the database. A coefficient of determiniaton (r2) of 0.85 is obtained using all data.

    Shear wave velocity was measured using S-PCPT, downhole testing, cross-hole testing and SASW. No comment is made on the measurement uncertainty and the obtained values are used as such.

    The correlation shows a good fit of the ratio of corrected Vs to normalised cone tip resistance. Note that the normalised cone tip resistance is calculated by default using the Zhang exponent (``zhang=True``). The suggested formulation in the original paper by Hegazy and Mayne is included by setting the boolean zhang to False.

    Note that all stresses in the equation are given in kPa.

    When used with ``apply_correlation``, use ``'Vs CPT Hegazy and Mayne (2006)'`` as correlation name.

    :param qt: Corrected cone tip resistance (:math:`q_t`) [:math:`MPa`] - Suggested range: 0.0 <= qt <= 100.0
    :param fs: Sleeve friction (:math:`f_s`) [:math:`MPa`] - Suggested range: 0.0 <= fs <= 10.0
    :param sigma_vo_eff: Vertical effective stress (:math:`\\sigma_{vo}^{\\prime}`) [:math:`kPa`] - Suggested range: 0.0 <= sigma_vo_eff <= 1000.0
    :param sigma_vo: Vertical total stress (:math:`\\sigma_{vo}`) [:math:`kPa`] - Suggested range: 0.0 <= sigma_vo <= 2000.0
    :param atmospheric_pressure: Atmospheric pressure (:math:`P_a`) [:math:`kPa`] (optional, default= 100.0)
    :param zhang: Boolean determining whether the Zhang exponent (default groundhog implementation) needs to be used (optional, default= True)
    :param multiplier: Multiplier in Equation 6 (:math:``) [:math:`-`] (optional, default= 0.0831)
    :param exponent_stress: Exponent on the normalised stresses (:math:``) [:math:`-`] (optional, default= 0.25)
    :param multiplier_ic: Multiplier on soil behaviour type index (:math:``) [:math:`-`] (optional, default= 1.786)

    .. math::
        Q_{t,N} = \\frac{q_t - \\sigma_{vo}}{\\sigma_{vo}^{\\prime}}

        I_c = \\left[ (3.47 - \\log Q_{t,N} )^2 + ( \\log F_r + 1.22 )^2 \\right]^{0.5}

        \\text{if } I_c \\leq 2.6

        q_{c1N} = \\left( \\frac{q_t}{P_a} \\right) \\cdot \\left( \\frac{P_a}{\\sigma_{vo}^{\\prime}} \\right)^{0.5}

        \\text{if } I_c > 2.6

        q_{c1N} = \\left( \\frac{q_t}{P_a} \\right) \\cdot \\left( \\frac{P_a}{\\sigma_{vo}^{\\prime}} \\right)^{0.75}

        V_s = 0.0831 \\cdot q_{c1N} \\cdot \\left( \\frac{\\sigma_{vo}^{\\prime}}{P_a} \\right)^{0.25} \\cdot e^{1.786 \\cdot I_c}

    :returns: Dictionary with the following keys:

        - 'Ic uncorrected [-]': Soil behaviour type index according to equation 2a (:math:`I_{c,uncorrected}`)  [:math:`-`]
        - 'qc1N [-]': Corrected normalised cone tip resistance based on Ic criterion (:math:`q_{c1N}`)  [:math:`-`]
        - 'Ic [-]': Corrected soil behaviour type index as used in Equation 6 from the paper (:math:`I_c`)  [:math:`-`]
        - 'Vs [m/s]': Shear wave velocity (:math:`V_s`)  [:math:`m/s`]

    .. figure:: images/vs_cpt_hegazy_1.png
        :figwidth: 500.0
        :width: 450.0
        :align: center

        Comparison between proposed trend and data

    Reference - Hegazy and Mayne (2006). A Global Statistical Correlation between Shear Wave Velocity and Cone Penetration Data.

    """
    if zhang:
        _ic_result = behaviourindex_pcpt_robertsonwride(
            qt=qt,
            fs=fs,
            sigma_vo=sigma_vo,
            sigma_vo_eff=sigma_vo_eff,
            atmospheric_pressure=100.0,
            **kwargs
        )
        _Ic = _ic_result["Ic [-]"]
        _Ic_uncorrected = _Ic
        _qc1N = _ic_result["Qtn [-]"]
    else:
        _Qt = (1e3 * qt - sigma_vo) / sigma_vo_eff
        _Fr = 100 * (1e3 * fs) / (1e3 * qt - sigma_vo)
        _Ic_uncorrected = np.sqrt(
            (3.47 - np.log10(_Qt)) ** 2 + (np.log10(_Fr) + 1.22) ** 2
        )
        if _Ic_uncorrected <= 2.6:
            _qc1N = ((1e3 * qt - sigma_vo) / atmospheric_pressure) * (
                (atmospheric_pressure / sigma_vo_eff) ** 0.5
            )
        else:
            _qc1N = ((1e3 * qt - sigma_vo) / atmospheric_pressure) * (
                (atmospheric_pressure / sigma_vo_eff) ** 0.75
            )
        _Ic = np.sqrt((3.47 - np.log10(_qc1N)) ** 2 + (np.log10(_Fr) + 1.22) ** 2)

    _Vs = (
        multiplier
        * _qc1N
        * ((sigma_vo_eff / atmospheric_pressure) ** exponent_stress)
        * np.exp(multiplier_ic * _Ic)
    )

    return {
        "Ic uncorrected [-]": _Ic_uncorrected,
        "qc1N [-]": _qc1N,
        "Ic [-]": _Ic,
        "Vs [m/s]": _Vs,
    }


VS_CPT_LONGDONOHUE = {
    "qt": {"type": "float", "min_value": 0.0, "max_value": 2.0},
    "u2": {"type": "float", "min_value": -1.0, "max_value": 1.0},
    "u0": {"type": "float", "min_value": 0.0, "max_value": 1000.0},
    "Bq": {"type": "float", "min_value": -0.6, "max_value": 1.4},
    "sigma_vo_eff": {"type": "float", "min_value": 0.0, "max_value": 1000.0},
    "atmospheric_pressure": {"type": "float", "min_value": None, "max_value": None},
    "multiplier": {"type": "float", "min_value": None, "max_value": None},
    "exponent_qt": {"type": "float", "min_value": None, "max_value": None},
    "exponent_Bq": {"type": "float", "min_value": None, "max_value": None},
}

VS_CPT_LONGDONOHUE_ERRORRETURN = {
    "Vs [m/s]": np.nan,
    "Vs1 [m/s]": np.nan,
    "ocr_class": None,
}


@Validator(VS_CPT_LONGDONOHUE, VS_CPT_LONGDONOHUE_ERRORRETURN)
def vs_cpt_longdonohue(
    qt,
    u2,
    u0,
    Bq,
    sigma_vo_eff,
    atmospheric_pressure=100.0,
    multiplier=1.961,
    exponent_qt=0.579,
    exponent_Bq=1.202,
    **kwargs
):
    """
    The authors propose a correlation between shear wave velocity and CPT properties based on high-quality CPT tests and Gmax obtained from S-PCPT, MASW, cross-hole and block sampling.
    The formula for Vs only applies to soft marine clays.

    The overconsolidation ratio of the material can be differentiated by plotting the normalised excess pore pressure vs the normalised shear wave velocity.

    Note that stresses have units of kPa in the formula.

    When used with ``apply_correlation``, use ``'Vs CPT Long and Donohue (2010)'`` as correlation name.

    :param qt: Corrected cone resistance (:math:`q_t`) [:math:`MPa`] - Suggested range: 0.0 <= qt <= 2.0
    :param u2: Pore pressure at the shoulder (:math:`u_2`) [:math:`MPa`] - Suggested range: -1.0 <= u2 <= 1.0
    :param u0: Hydrostatic pressure (:math:`u_0`) [:math:`kPa`] - Suggested range: 0.0 <= u0 <= 1000.0
    :param Bq: Pore pressure ratio (:math:`B_q`) [:math:`-`] - Suggested range: -0.6 <= Bq <= 1.4
    :param sigma_vo_eff: Vertical effective stress (:math:`\\sigma_{vo}^{\\prime}`) [:math:`kPa`] - Suggested range: 0.0 <= sigma_vo_eff <= 1000.0
    :param atmospheric_pressure: Atmospheric pressure (:math:`P_a`) [:math:`kPa`] (optional, default= 100.0)
    :param multiplier: Multiplier in expression for Vs (:math:``) [:math:`-`] (optional, default= 1.961)
    :param exponent_qt: Exponent on qt (:math:``) [:math:`-`] (optional, default= 0.579)
    :param exponent_Bq: Exponent on 1 + Bq (:math:``) [:math:`-`] (optional, default= 1.202)

    .. math::
        V_s = 1.961 \\cdot q_t^{0.579} \\cdot \\left( 1 + B_q \\right)^{1.202}

    :returns: Dictionary with the following keys:

        - 'Vs [m/s]': Shear wave velocity according to Equation 15 from paper (:math:`V_s`)  [:math:`m/s`]
        - 'Vs1 [m/s]': Normalised shear wave velocity (:math:`V_{s,1}`)  [:math:`m/s`]
        - 'ocr_class': OCR class based on Figure 9 from the paper

    .. figure:: images/vs_cpt_longdonohue_1.png
        :figwidth: 500.0
        :width: 450.0
        :align: center

        Differentiation of OCR based on shear wave velocity

    Reference - Long, M. and Donohue, S. (2010). Characterisation of Norwegian marine clays with combined shear wave velocity and CPTU data. Canadian Geotechnical Journal.

    """
    # Lines bounding OCR classes
    _ocr_2_x = [0.765793528505393, 7]
    _ocr_2_y = [249.9606478145681, 105.03430845462307]

    _ocr_3_x = [1.941448382126348, 7]
    _ocr_3_y = [250.2599461263039, 162.589928057554]

    # Vs formula according to Equation 15 from the paper
    _Vs = multiplier * ((1e3 * qt) ** exponent_qt) * ((1 + Bq) ** exponent_Bq)
    _Vs1 = _Vs / np.sqrt(sigma_vo_eff / atmospheric_pressure)

    _deltau_ratio = (1e3 * u2 - u0) / sigma_vo_eff

    _Vs1_ocr_2 = np.interp(_deltau_ratio, _ocr_2_x, _ocr_2_y)
    _Vs1_ocr_3 = np.interp(_deltau_ratio, _ocr_3_x, _ocr_3_y)

    if _Vs1 <= _Vs1_ocr_2:
        _ocr_class = "OCR <= 2"
    elif _Vs1_ocr_2 < _Vs1 <= _Vs1_ocr_3:
        _ocr_class = "2 < OCR <= 3"
    else:
        _ocr_class = "OCR > 3"

    return {"Vs [m/s]": _Vs, "Vs1 [m/s]": _Vs1, "ocr_class": _ocr_class}


SOILTYPE_VS_LONGODONOHUE = {
    "Vs": {"type": "float", "min_value": 0.0, "max_value": 600.0},
    "Qt": {"type": "float", "min_value": 0.0, "max_value": 200.0},
    "sigma_vo_eff": {"type": "float", "min_value": 0.0, "max_value": 1000.0},
    "atmospheric_pressure": {"type": "float", "min_value": None, "max_value": None},
}

SOILTYPE_VS_LONGODONOHUE_ERRORRETURN = {
    "Vs1 [m/s]": np.nan,
    "soiltype": None,
}


@Validator(SOILTYPE_VS_LONGODONOHUE, SOILTYPE_VS_LONGODONOHUE_ERRORRETURN)
def soiltype_vs_longodonohue(
    Vs, Qt, sigma_vo_eff, atmospheric_pressure=100.0, **kwargs
):
    """
    Determines the soil type based on measured shear wave velocity and normalised cone resistance. The underlying dataset consists of soft clays (Long and Donohue, 2010), sands (Mayne, 2006) and stiff clays (Lunne et al, 2007).

    The chart of Qt vs Vs1 allows determination of the soil type.

    When used with ``apply_correlation``, use ``'Soiltype Vs Long and Donohue (2010)'`` as correlation name.

    :param Vs: Shear wave velocity (:math:`V_s`) [:math:`m/s`] - Suggested range: 0.0 <= Vs <= 600.0
    :param Qt: Normalised cone resistance (:math:`Q_t`) [:math:`-`] - Suggested range: 0.0 <= Qt <= 200.0
    :param sigma_vo_eff: Vertical effective stress (:math:`\\sigma_{vo}^{\\prime}`) [:math:`kPa`] - Suggested range: 0.0 <= sigma_vo_eff <= 1000.0
    :param atmospheric_pressure: Atmospheric pressure (:math:`P_a`) [:math:`kPa`] (optional, default= 100.0)

    .. math::
        V_{s,1} = \\frac{V_s}{\\left( \\frac{\\sigma_{vo}^{\\prime}}{P_a} \\right)^{0.5}}

    :returns: Dictionary with the following keys:

        - 'Vs1 [m/s]': Normalised shear wave velocity (:math:`V_{s1}`)  [:math:`m/s`]
        - 'soiltype': Soil type class based on Figure 10 from the paper

    .. figure:: images/soiltype_vs_longodonohue_1.png
        :figwidth: 500.0
        :width: 450.0
        :align: center

        Comparison between soil types

    Reference - Long and Donohue (2010). Characterisation of Norwegian marine clays with combined shear wave velocity and CPTU data.

    """
    # Bounds for soil type classes
    _Vs1_softclay = [85.45176110260337, 288.51454823889736]
    _Qt_softclay = [11.444921316165988, 18.31187410586554]

    _Vs1_sands = [135.98774885145482, 299.5405819295559]
    _Qt_sands = [13.447782546495034, 139.9141630901288]

    # Normalised Vs for selected datapoint
    _Vs1 = Vs / np.sqrt(sigma_vo_eff / atmospheric_pressure)

    if Qt <= np.interp(_Vs1, _Vs1_softclay, _Qt_softclay):
        _soiltype = "Soft clay"
    else:
        if Qt <= np.interp(_Vs1, _Vs1_sands, _Qt_sands):
            _soiltype = "Stiff clay"
        else:
            _soiltype = "Sand"

    return {
        "Vs1 [m/s]": _Vs1,
        "soiltype": _soiltype,
    }


VS_CPTD50_KARRAYETAL = {
    "qc": {"type": "float", "min_value": 0.0, "max_value": 100.0},
    "sigma_vo_eff": {"type": "float", "min_value": 0.0, "max_value": 1000.0},
    "d50": {"type": "float", "min_value": 0.1, "max_value": 10.0},
    "atmospheric_pressure": {"type": "float", "min_value": None, "max_value": None},
    "exponent_vs1": {"type": "float", "min_value": None, "max_value": None},
    "multiplier": {"type": "float", "min_value": None, "max_value": None},
    "exponent_qc1": {"type": "float", "min_value": None, "max_value": None},
    "exponent_d50": {"type": "float", "min_value": None, "max_value": None},
}

VS_CPTD50_KARRAYETAL_ERRORRETURN = {
    "qc1 [MPa]": np.nan,
    "Vs1 [m/s]": np.nan,
    "Vs [m/s]": np.nan,
}


@Validator(VS_CPTD50_KARRAYETAL, VS_CPTD50_KARRAYETAL_ERRORRETURN)
def vs_cptd50_karrayetal(
    qc,
    sigma_vo_eff,
    d50,
    atmospheric_pressure=100.0,
    exponent_vs1=0.25,
    multiplier=125.5,
    exponent_qc1=0.25,
    exponent_d50=0.115,
    **kwargs
):
    """
    This correlation between Vs and normalised cone tip resistance takes into account the influence of median grain size. The data was obtained from the Peribonka site where vibrocompaction was performed for soil improvement. Tests before and after compaction were performed. The shear wave velocity was derived from surface wave testing. The soil type at the Peribonka site was gravelly coarse sand with an average median grain size of 1.9mm.

    The correlation applies to uncemented holocene granular soils.

    When used with ``apply_correlation``, use ``'Vs CPT d50 Karray et al (2011)'`` as correlation name.

    :param qc: Cone tip resistance (:math:`q_c`) [:math:`MPa`] - Suggested range: 0.0 <= qc <= 100.0
    :param sigma_vo_eff: Vertical effective stress (:math:`\\sigma_{vo}^{\\prime}`) [:math:`kPa`] - Suggested range: 0.0 <= sigma_vo_eff <= 1000.0
    :param d50: Median grain size (:math:`d_{50}`) [:math:`mm`] - Suggested range: 0.1 <= d50 <= 10.0
    :param atmospheric_pressure: Atmospheric pressure (:math:`P_a`) [:math:`kPa`] (optional, default= 100.0)
    :param exponent_vs1: Exponent on stresses in Vs1 formula (:math:``) [:math:`-`] (optional, default= 0.25)
    :param multiplier: Multiplier in Equation 15 (:math:``) [:math:`-`] (optional, default= 125.5)
    :param exponent_qc1: Exponent on qc1 in Equation 15 (:math:``) [:math:`-`] (optional, default= 0.25)
    :param exponent_d50: Exponent on median grain size in Equation 15 (:math:``) [:math:`-`] (optional, default= 0.115)

    .. math::
        q_{c1} = q_c \\cdot \\left( \\frac{P_a}{\\sigma_{vo}^{\\prime}} \\right)^{0.5}

        V_{s1} = V_s \\cdot \\left( \\frac{P_a}{\\sigma_{vo}^{\\prime}} \\right)^{0.25}

        V_{s1} = 125.5 \\cdot \\left( q_{c1} \\right)^{0.25} \\cdot d_{50}^{0.115}

    :returns: Dictionary with the following keys:

        - 'qc1 [MPa]': Cone tip resistance corrected for stress level (:math:`q_{c1}`)  [:math:`MPa`]
        - 'Vs1 [m/s]': Shear wave velocity corrected for stress level (:math:`V_{s1}`)  [:math:`m/s`]
        - 'Vs [m/s]': Shear wave velocity (:math:`V_s`)  [:math:`m/s`]

    .. figure:: images/vs_cptd50_karrayetal_1.png
        :figwidth: 500.0
        :width: 450.0
        :align: center

        Comparison between proposed trend and measured data

    Reference - Karray, M., Lefebvre, G., Ethier, Y., Bigras, A. (2011). Influence of particle size on the correlation between shear wave velocity and cone tip resistance. Canadian Geotechnical Journal.

    """

    _qc1 = qc * np.sqrt(atmospheric_pressure / sigma_vo_eff)
    _Vs1 = multiplier * _qc1**exponent_qc1 * d50**exponent_d50
    _Vs = _Vs1 / ((atmospheric_pressure / sigma_vo_eff) ** exponent_vs1)

    return {
        "qc1 [MPa]": _qc1,
        "Vs1 [m/s]": _Vs1,
        "Vs [m/s]": _Vs,
    }


VS_CPT_WRIDEETAL = {
    "qc": {"type": "float", "min_value": 0.0, "max_value": 100.0},
    "sigma_vo_eff": {"type": "float", "min_value": 0.0, "max_value": 1000.0},
    "atmospheric_pressure": {"type": "float", "min_value": None, "max_value": None},
    "multiplier": {"type": "float", "min_value": 95.6, "max_value": 110.8},
    "exponent_qc1": {"type": "float", "min_value": 0.23, "max_value": 0.25},
}

VS_CPT_WRIDEETAL_ERRORRETURN = {
    "qc1 [MPa]": np.nan,
    "Vs1 [m/s]": np.nan,
    "Vs [m/s]": np.nan,
}


@Validator(VS_CPT_WRIDEETAL, VS_CPT_WRIDEETAL_ERRORRETURN)
def vs_cpt_wrideetal(
    qc,
    sigma_vo_eff,
    atmospheric_pressure=100.0,
    multiplier=103.2,
    exponent_qc1=0.25,
    **kwargs
):
    """
    Calculates shear wave velocity based on normalised cone tip resistance based on test data from the CANLEX project.

    The Canadian Liquefaction Experiment (CANLEX) consists of in-situ testing at six sandy sites. The sand was fine sand with median grain size ranging from 0.16 to 0.25mm. The shear wave velocity measurements were recorded predominantely from downhole testing.

    A general formula was established relating stress-corrected values of the cone tip resistance and shear wave velocity. The average value of the multiplier Y proposed by Karray et al (2011) was used as a default.

    The authors do not present a chart comparing the calculated shear wave velocities to the measured ones, making it impossible to make statements on the accuracy of the correlation.

    When used with ``apply_correlation``, use ``'Vs CPT Wride et al (2000)'`` as correlation name.

    :param qc: Cone tip resistance (:math:`q_c`) [:math:`MPa`] - Suggested range: 0.0 <= qc <= 100.0
    :param sigma_vo_eff: Vertical effective stress (:math:`\\sigma_{vo}^{\\prime}`) [:math:`kPa`] - Suggested range: 0.0 <= sigma_vo_eff <= 1000.0
    :param atmospheric_pressure: Atmospheric pressure (:math:`P_a`) [:math:`kPa`] (optional, default= 100.0)
    :param multiplier: Multiplier on corrected cone resistance (:math:`Y`) [:math:`-`] - Suggested range: 95.6 <= multiplier <= 110.8 (optional, default= 103.2)
    :param exponent_qc1: Exponent on stress-corrected cone resistance (:math:``) [:math:`-`] - Suggested range: 0.23 <= exponent_qc1 <= 0.25 (optional, default= 0.25)

    .. math::
        q_{c1} = q_c \\cdot \\left( \\frac{P_a}{\\sigma_{vo}^{\\prime}} \\right)^{0.5}

        V_{s1} = V_s \\cdot \\left( \\frac{P_a}{\\sigma_{vo}^{\\prime}} \\right)^{0.25}

        V_{s1} = Y \\cdot q_{c1}^{0.25}

    :returns: Dictionary with the following keys:

        - 'qc1 [MPa]': Stress-corrected cone tip resistance (:math:`q_{c1}`)  [:math:`MPa`]
        - 'Vs1 [m/s]': Stress-corrected shear wave velocity (:math:`V_{s1}`)  [:math:`m/s`]
        - 'Vs [m/s]': Shear wave velocity (:math:`V_s`)  [:math:`m/s`]

    Reference - C.E. (Fear) Wride, P.K. Robertson, K.W. Biggar, R.G. Campanella, B.A. Hofmann, J.M.O. Hughes, A. Küpper, and D.J. Woeller (2000). Interpretation of in situ test results from the CANLEX sites. Canadian Geotechnical Journal.

    """

    _qc1 = qc * np.sqrt(atmospheric_pressure / sigma_vo_eff)
    _Vs1 = multiplier * _qc1**exponent_qc1
    _Vs = _Vs1 / ((atmospheric_pressure / sigma_vo_eff) ** 0.25)

    return {
        "qc1 [MPa]": _qc1,
        "Vs1 [m/s]": _Vs1,
        "Vs [m/s]": _Vs,
    }


VS_CPT_TONNIANDSIMONINI = {
    "qt": {"type": "float", "min_value": 0.0, "max_value": 100.0},
    "ic": {"type": "float", "min_value": 1.0, "max_value": 5.0},
    "sigma_vo": {"type": "float", "min_value": 0.0, "max_value": 2000.0},
    "sigma_vo_eff": {"type": "float", "min_value": 0.0, "max_value": 1000.0},
    "atmospheric_pressure": {"type": "float", "min_value": None, "max_value": None},
    "coefficient_1": {"type": "float", "min_value": None, "max_value": None},
    "coefficient_2": {"type": "float", "min_value": None, "max_value": None},
}

VS_CPT_TONNIANDSIMONINI_ERRORRETURN = {
    "Qtn [-]": np.nan,
    "Vs1 [m/s]": np.nan,
    "Vs [m/s]": np.nan,
}


@Validator(VS_CPT_TONNIANDSIMONINI, VS_CPT_TONNIANDSIMONINI_ERRORRETURN)
def vs_cpt_tonniandsimonini(
    qt,
    ic,
    sigma_vo,
    sigma_vo_eff,
    atmospheric_pressure=100.0,
    coefficient_1=0.8,
    coefficient_2=1.17,
    **kwargs
):
    """
    The authors propose a correlation between CPT properties and shear wave velocity for the Treporti site near Venice, Italy which consist mostly of silty sediments.

    CPT and dilatometer (DMT) tests were conducted as well as seismic CPT and DMT tests at the site of a test embankment. Testing was conducted before and after placement of the embankment.

    The authors highlight the importance of using the soil behaviour type index for obtaining a correlation which performs well across the different soil types encountered at the site. The authors finally propose different forms of the general equation proposed by Robertson and Cabal but accounting for stress correction.

    The authors observe that stress corrections improve the accuracy of the correlations.

    When used with ``apply_correlation``, use ``'Vs CPT Tonni and Simonini (2013)'`` as correlation name.

    :param qt: Corrected cone tip resistance (:math:`q_t`) [:math:`MPa`] - Suggested range: 0.0 <= qt <= 100.0
    :param ic: Soil behaviour type index (:math:`I_c`) [:math:`-`] - Suggested range: 1.0 <= ic <= 5.0
    :param sigma_vo: Total vertical stress (:math:`\\sigma_{vo}`) [:math:`kPa`] - Suggested range: 0.0 <= sigma_vo <= 2000.0
    :param sigma_vo_eff: Vertical effective stress (:math:`\\sigma_{vo}^{\\prime}`) [:math:`kPa`] - Suggested range: 0.0 <= sigma_vo_eff <= 1000.0
    :param atmospheric_pressure: Atmospheric pressure (:math:`P_a`) [:math:`kPa`] (optional, default= 100.0)
    :param coefficient_1: Multiplier on Ic in Equation 12 (:math:``) [:math:`-`] (optional, default= 0.8)
    :param coefficient_2: Value after minus sign in Equation 12 (:math:``) [:math:`-`] (optional, default= 1.17)

    .. math::
        V_{s1} = 10^{ \\left( 0.80 \\cdot I_c - 1.17 \\right) } \\cdot Q_{tn}

        V_{s1} = V_s \\cdot \\left( \\frac{P_a}{\\sigma_{vo}^{\\prime}} \\right)^{0.25}

        Q_{tn} = \\frac{q_t - \\sigma_{vo}}{P_a}

    :returns: Dictionary with the following keys:

        - 'Qtn [-]': Normalised cone resistance (:math:`Q_{tn}`)  [:math:`-`]
        - 'Vs1 [m/s]': Stress-corrected shear wave velocity (:math:`V_{s1}`)  [:math:`m/s`]
        - 'Vs [m/s]': Shear wave velocity (:math:`V_s`)  [:math:`m/s`]

    .. figure:: images/vs_cpt_tonniandsimonini_1.png
        :figwidth: 500.0
        :width: 450.0
        :align: center

        Comparison between predicted and measured shear wave velocity

    Reference - Tonni, L., Simonini, P. (2013). Shear wave velocity as function of cone penetration test measurements in sand and silt mixtures. Engineering Geology.

    """

    _Qtn = (1e3 * qt - sigma_vo) / atmospheric_pressure
    _Vs1 = (10 ** (coefficient_1 * ic - coefficient_2)) * _Qtn
    _Vs = _Vs1 / ((atmospheric_pressure / sigma_vo_eff) ** 0.25)

    return {
        "Qtn [-]": _Qtn,
        "Vs1 [m/s]": _Vs1,
        "Vs [m/s]": _Vs,
    }


VS_CPT_MCGANNETAL = {
    "qt": {"type": "float", "min_value": 0.0, "max_value": 100.0},
    "fs": {"type": "float", "min_value": 0.0, "max_value": 10.0},
    "depth": {"type": "float", "min_value": 0.0, "max_value": 100.0},
    "coefficient1_general": {"type": "float", "min_value": None, "max_value": None},
    "coefficient2_general": {"type": "float", "min_value": None, "max_value": None},
    "coefficient3_general": {"type": "float", "min_value": None, "max_value": None},
    "coefficient4_general": {"type": "float", "min_value": None, "max_value": None},
    "coefficient1_loess": {"type": "float", "min_value": None, "max_value": None},
    "coefficient2_loess": {"type": "float", "min_value": None, "max_value": None},
    "coefficient3_loess": {"type": "float", "min_value": None, "max_value": None},
    "coefficient4_loess": {"type": "float", "min_value": None, "max_value": None},
    "loess": {
        "type": "bool",
    },
}

VS_CPT_MCGANNETAL_ERRORRETURN = {
    "Vs [m/s]": np.nan,
    "sigma_lnVs [-]": np.nan,
}


@Validator(VS_CPT_MCGANNETAL, VS_CPT_MCGANNETAL_ERRORRETURN)
def vs_cpt_mcgannetal(
    qt,
    fs,
    depth,
    coefficient1_general=18.4,
    coefficient2_general=0.144,
    coefficient3_general=0.083,
    coefficient4_general=0.278,
    coefficient1_loess=103.6,
    coefficient2_loess=0.0074,
    coefficient3_loess=0.13,
    coefficient4_loess=0.253,
    loess=False,
    **kwargs
):
    """
    The authors develop a correlation between shear wave velocity and CPT properties based on Christchurch-specific general soils. The soils were predominantly sand and silty sand. While the original formula uses the raw cone tip resistance, the authors suggest that the corrected cone resistance can be used without changes to the formula and prediction standard deviation.

    Further work on the Banks Peninsula where loess soils are present, showed a significant underprediction of the shear wave velocity. The correlation was adjusted for these soils.

    Note that all stresses in the equation are given in kPa.

    When used with ``apply_correlation``, use ``'Vs CPT McGann et al (2018)'`` as correlation name.

    :param qt: Corrected cone tip resistance (:math:`q_t`) [:math:`MPa`] - Suggested range: 0.0 <= qt <= 100.0
    :param fs: Sleeve friction (:math:`f_s`) [:math:`MPa`] - Suggested range: 0.0 <= fs <= 10.0
    :param depth: Depth below ground surface (:math:`z`) [:math:`m`] - Suggested range: 0.0 <= depth <= 100.0
    :param coefficient1_general: First calibration coefficient in general equation (:math:``) [:math:`-`] (optional, default= 18.4)
    :param coefficient2_general: Second calibration coefficient in general equation (:math:``) [:math:`-`] (optional, default= 0.144)
    :param coefficient3_general: Third calibration coefficient in general equation (:math:``) [:math:`-`] (optional, default= 0.083)
    :param coefficient4_general: Fourth calibration coefficient in general equation (:math:``) [:math:`-`] (optional, default= 0.278)
    :param coefficient1_loess: First calibration coefficient in loess equation (:math:``) [:math:`-`] (optional, default= 103.6)
    :param coefficient2_loess: Second calibration coefficient in loess equation (:math:``) [:math:`-`] (optional, default= 0.0074)
    :param coefficient3_loess: Third calibration coefficient in loess equation (:math:``) [:math:`-`] (optional, default= 0.13)
    :param coefficient4_loess: Fourth calibration coefficient in loess equation (:math:``) [:math:`-`] (optional, default= 0.253)
    :param loess: Boolean determining whether the loess equation needs to be used (optional, default= False)

    .. math::
        \\text{Christchurch general soils}

        V_s = 18.4 \\cdot q_t^{0.144} \\cdot f_s^{0.083} \\cdot z^{0.278}

        \\sigma_{\\ln(V_s)} = \\begin{cases}
        0.162 \\ \\text{for } z \\leq 5m,\\\\
        0.216 - 0.0108 \\cdot z \\ \\text{for } 5m < z < 10m \\\\
        0.108 \\ \\text{for } z \\geq 10m
        \\end{cases}

        \\text{Loess soils}

        V_s = 103.6 \\cdot q_t^{0.0074} \\cdot f_s^{0.130} \\cdot z^{0.253}

        \\sigma_{\\ln(V_s)} = 0.2367

        \\epsilon = \\frac{\\ln (V_{sM}) - \\ln (V_{sP})}{\\sigma_{\\ln(V_{sP})}}

    :returns: Dictionary with the following keys:

        - 'Vs [m/s]': Shear wave velocity (:math:`V_s`)  [:math:`m/s`]
        - 'sigma_lnVs [-]': Standard deviation on natural logarithm of Vs (:math:`\\sigma_{\\ln (V_s)}`)  [:math:`-`]

    .. figure:: images/vs_CPT_mcgannetal_1.png
        :figwidth: 500.0
        :width: 450.0
        :align: center

        Comparison of measured and calculated values for general correlation

    .. figure:: images/vs_CPT_mcgannetal_2.png
        :figwidth: 500.0
        :width: 450.0
        :align: center

        Residuals for loess-specific correlation

    Reference - McGann, Christopher R., et al. "Development of an empirical correlation for predicting shear wave velocity of Christchurch soils from cone penetration test data." Soil Dynamics and Earthquake Engineering 75 (2015): 66-75.

    McGann, Christopher R., Brendon A. Bradley, and Seokho Jeong. "Empirical correlation for estimating shear-wave velocity from cone penetration test data for banks Peninsula loess soils in Canterbury, New Zealand." Journal of Geotechnical and Geoenvironmental Engineering 144.9 (2018): 04018054.

    """
    if loess:
        _Vs = (
            coefficient1_loess
            * (1e3 * qt) ** coefficient2_loess
            * (1e3 * fs) ** coefficient3_loess
            * depth**coefficient4_loess
        )
        _sigma_lnVs = 0.2367
    else:
        _Vs = (
            coefficient1_general
            * (1e3 * qt) ** coefficient2_general
            * (1e3 * fs) ** coefficient3_general
            * depth**coefficient4_general
        )
        if depth <= 5:
            _sigma_lnVs = 0.162
        elif 5 < depth <= 10:
            _sigma_lnVs = 0.216 - 0.0108 * depth
        else:
            _sigma_lnVs = 0.108

    return {
        "Vs [m/s]": _Vs,
        "sigma_lnVs [-]": _sigma_lnVs,
    }


CONSTRAINEDMODULUS_PCPT_ROBERTSON = {
    "qt": {"type": "float", "min_value": 0.0, "max_value": 100.0},
    "ic": {"type": "float", "min_value": 1.0, "max_value": 5.0},
    "sigma_vo": {"type": "float", "min_value": 0.0, "max_value": 2000.0},
    "sigma_vo_eff": {"type": "float", "min_value": 0.0, "max_value": 1000.0},
    "coefficient1": {"type": "float", "min_value": None, "max_value": None},
    "coefficient2": {"type": "float", "min_value": None, "max_value": None},
    "coefficient3": {"type": "float", "min_value": None, "max_value": None},
    "qt_pivot": {"type": "float", "min_value": None, "max_value": None},
}

CONSTRAINEDMODULUS_PCPT_ROBERTSON_ERRORRETURN = {
    "alphaM [-]": np.nan,
    "M [kPa]": np.nan,
    "mv [1/kPa]": np.nan,
}


@Validator(
    CONSTRAINEDMODULUS_PCPT_ROBERTSON, CONSTRAINEDMODULUS_PCPT_ROBERTSON_ERRORRETURN
)
def constrainedmodulus_pcpt_robertson(
    qt,
    ic,
    sigma_vo,
    sigma_vo_eff,
    coefficient1=0.0188,
    coefficient2=0.55,
    coefficient3=1.68,
    qt_pivot=14,
    **kwargs
):
    """
    Calculates the one-dimensional constrained modulus. The constrained modulus is compared to direct measurements for
    different clays. The Bothkennar clay which is a soft silty estuarine clay is an outlier which shows an overprediction of :math:`M` with the CPT.

    When used with ``apply_correlation``, use ``'M Robertson (2009)'`` as correlation name.

    :param qt: Corrected cone tip resistance (:math:`q_t`) [:math:`MPa`] - Suggested range: 0.0 <= qt <= 100.0
    :param ic: Soil behaviour type index (:math:`I_c`) [:math:`-`] - Suggested range: 1.0 <= ic <= 5.0
    :param sigma_vo: Total vertical stress (:math:`\\sigma_{vo}`) [:math:`kPa`] - Suggested range: 0.0 <= sigma_vo <= 2000.0
    :param sigma_vo_eff: Vertical effective stress (:math:`\\sigma_{vo}^{\\prime}`) [:math:`kPa`] - Suggested range: 0.0 <= sigma_vo_eff <= 1000.0
    :param coefficient1: First calibration coefficient (default=0.0188)
    :param coefficient2: Second calibration coefficient (default=0.55)
    :param coefficient3: Third calibration coefficient (default=1.68)
    :param qt_pivot: Value of :math:`Q_t` when the formula for :math:`\\alpha_M` changes (default=14)

    .. math::
        M = \\alpha_M \\cdot \\left( q_t - \\sigma_{v0} \\right)

        \\text{when } I_c > 2.2 \\text{:}

        \\alpha_M = Q_t \\ \\text{when } Q_t \\leq 14

        \\alpha_M = 14 \\ \\text{when } Q_t > 14

        \\text{when } I_c \\leq 2.2

        \\alpha_M = 0.0188 \\cdot \\left[ 10^{0.55 I_c  + 1.68} \\right]

        Q_{t} = \\frac{q_t - \\sigma_{vo}}{\\sigma_{vo}^{\\prime}}


    :returns: Dictionary with the following keys:

        - 'alphaM [-]': Multiplier on net cone resistance (:math:`\\alpha_M`) [-]
        - 'M [kPa]': Contrained modulus for one-dimensional compression (:math:`M`) [kPa]
        - 'mv [1/kPa]': Modulus of volumetric compressiblity (:math:`m_v`) [1/kPa]

    .. figure:: images/constrainedmodulus_pcpt_robertson.png
        :figwidth: 500.0
        :width: 450.0
        :align: center

        Comparison of measured and calculated values for constrained modulus for various soils

    Reference - CPT guide - 7th edition - Robertson and Cabal (2022)

    """
    _Qt = (1e3 * qt - sigma_vo) / sigma_vo_eff
    if ic > 2.2:
        if _Qt <= qt_pivot:
            _alphaM = _Qt
        else:
            _alphaM = qt_pivot
    else:
        _alphaM = coefficient1 * (10 ** (coefficient2 * ic + coefficient3))

    _M = _alphaM * (1e3 * qt - sigma_vo)
    _mv = 1 / _M

    return {"alphaM [-]": _alphaM, "M [kPa]": _M, "mv [1/kPa]": _mv}


VS_STRESSDEPENDENT_STUYTS = {
    "sigma_vo_eff": {"type": "float", "min_value": 50.0, "max_value": 800.0},
    "ic": {"type": "float", "min_value": 1.0, "max_value": 4.0},
    "a0": {"type": "float", "min_value": 1.7, "max_value": 2.5},
    "a1": {"type": "float", "min_value": -0.5, "max_value": -0.05},
    "a2": {"type": "float", "min_value": 0.5, "max_value": 1.0},
    "a3": {"type": "float", "min_value": -0.5, "max_value": -0.1},
}

VS_STRESSDEPENDENT_STUYTS_ERRORRETURN = {
    "Vs [m/s]": np.nan,
}


@Validator(VS_STRESSDEPENDENT_STUYTS, VS_STRESSDEPENDENT_STUYTS_ERRORRETURN)
def vs_stressdependent_stuyts(
    sigma_vo_eff, ic, a0=2.075, a1=-0.213, a2=0.77, a3=-0.25, **kwargs
):
    """
        Calculates the shear wave velocity using the calibrated power-law expression proposed by Stuyts et al (2024). The correlation is calibrated on shear wave velocity measurements with the seismic CPT for sedimentary soils from the Southern North Sea. The correlation includes a dependency on the effective stress conditions and on the soil type through Robertson's soil behaviour type index.
    The correlations shows neutral bias and a coefficient of variation of 0.188 for the calibration dataset.

        :param sigma_vo_eff: Vertical effective stress (:math:`\\sigma_{vo}^{\\prime}`) [kPa] - Suggested range: 50.0 <= sigma_vo_eff <= 800.0
        :param ic: Soil behaviour type index (:math:`I_c`) [-] - Suggested range: 1.0 <= ic <= 4.0
        :param a0: Calibration coefficient 0 (:math:`a_0`) [-] - Suggested range: 1.7 <= a0 <= 2.5 (optional, default= 2.075)
        :param a1: Calibration coefficient 1 (:math:`a_1`) [-] - Suggested range: -0.5 <= a1 <= -0.05 (optional, default= -0.213)
        :param a2: Calibration coefficient 2 (:math:`a_2`) [-] - Suggested range: 0.5 <= a2 <= 1.0 (optional, default= 0.77)
        :param a3: Calibration coefficient 3 (:math:`a_3`) [-] - Suggested range: -0.5 <= a3 <= -0.1 (optional, default= -0.25)

        .. math::
            V_s = {\\alpha} \\left( \\frac{\\sigma_{vo}^{\\prime}}{1 \\text{kPa}} \\right)^{\\beta} = 10^{a_0 + a_1 \\cdot I_c} \\left( \\frac{\\sigma_{vo}^{\\prime}}{1 \\text{kPa}} \\right)^{a_2 + a_3 \\cdot \\log_{10}(\\alpha)}

            V_s = 10^{2.075 - 0.213 \\cdot I_c} \\left( \\frac{\\sigma_{vo}^{\\prime}}{1 \\text{kPa}} \\right)^{0.77 - 0.25 \\cdot \\log_{10}(\\alpha)}

        :returns: Dictionary with the following keys:

            - 'Vs [m/s]': Shear wave velocity (:math:`V_s`)  [m/s]

        Reference - Stuyts, B.; Weijtjens, W.; Jurado, C.S.; Devriendt, C.; Kheffache, A. A Critical Review of Cone Penetration Test-Based Correlations for Estimating Small-Strain Shear Modulus in North Sea Soils. Geotechnics 2024, 4, 604-635. https://doi.org/10.3390/geotechnics4020033

    """

    _log_alpha = a0 + a1 * ic
    _beta = a2 + a3 * _log_alpha

    _Vs = (10**_log_alpha) * ((sigma_vo_eff / 1) ** _beta)

    return {
        "Vs [m/s]": _Vs,
    }


<<<<<<< HEAD
DISSIPATION_TEST_TEH = {
    'ch': {'type': 'float', 'min_value': 0.0, 'max_value': 100.0},
    'shearmodulus': {'type': 'float', 'min_value': 0.0, 'max_value': 500000.0},
    'undrained_shear_strength': {'type': 'float', 'min_value': 1.0, 'max_value': 500.0},
    'u_initial': {'type': 'float', 'min_value': 0.0, 'max_value': 2000.0},
    'cone_area': {'type': 'float', 'min_value': 2.0, 'max_value': 15.0},
    'sensor_location': {'type': 'string', 'options': ("u1", "u2"), 'regex': None},
}

DISSIPATION_TEST_TEH_ERRORRETURN = {
    'delta u [kPa]': np.nan,
    't [s]': np.nan,
    'delta u / delta u_i [-]': np.nan,
    'T* [-]': np.nan,
    'Ir [-]': np.nan,
    'Cone radius [m]': np.nan
}

@Validator(DISSIPATION_TEST_TEH, DISSIPATION_TEST_TEH_ERRORRETURN)
def dissipation_test_teh(
    ch,shearmodulus,undrained_shear_strength,u_initial,
    cone_area=10.0,sensor_location='u2', **kwargs):

    """
    Calculates the pore pressure dissipation from a dissipation tests in clay according to the normalised dissipation curves proposed by Teh & Houlsby (1991).
    
    :param ch: Horizontal coefficient of consolidation (:math:`c_h`) [m2/yr] - Suggested range: 0.0 <= ch <= 100.0
    :param shearmodulus: Shear modulus of the soil (:math:`G`) [kPa] - Suggested range: 0.0 <= shearmodulus <= 500000.0
    :param undrained_shear_strength: Undrained shear strength (:math:`S_u`) [kPa] - Suggested range: 1.0 <= undrained_shear_strength <= 500.0
    :param u_initial: Initial excess pore pressure (:math:`\\Delta u_i`) [kPa] - Suggested range: 0.0 <= u_initial <= 2000.0
    :param cone_area: Cone area (:math:`\\pi a^2`) [cm2] - Suggested range: 2.0 <= cone_area <= 15.0 (optional, default= 10.0)
    :param sensor_location: Location of the pore pressure sensor (optional, default= 'u2') - Options: ('u1', ' u2')
    
    .. math::
        T^{*} = \\frac{c_h \\cdot t}{a^2 \\cdot \\sqrt{I_r}}
    
    :returns: Dictionary with the following keys:
        
        - 'delta u [kPa]': List with excess pore pressures (:math:`\\Delta u`)  [kPa]
        - 't [s]': List with times for excess pore pressure dissipation (:math:`t`)  [s]
        - 'delta u / delta u_i [-]': Normalised excess pore pressure decay (:math:`\\Delta u \\Delta u_i`)  [-]
        - 'T* [-]': Time factors (:math:`T^*`) [-]
        - 'Ir [-]': Rigidity index (G/Su) [-]
        - 'Cone radius [m]': Radius of the cone [m]
    
    Reference - Teh, C. I., & Houlsby, G. T. (1991). An analytical study of the cone penetration test in clay. Geotechnique, 41(1), 17-34.

    """
    _Tstar = np.logspace(-3, 3, 500)

    if sensor_location == 'u2':
        _Tstars = [
            0.001,
            0.0011207799270614612,
            0.0013175562821951996,
            0.0015488406387142064,
            0.0018206571442778232,
            0.002140118885047493,
            0.002515595970069114,
            0.0029568381483332123,
            0.0034753492282147413,
            0.004084659725665474,
            0.004800413117035902,
            0.0056415517936697235,
            0.006629921072547998,
            0.0077910808623623045,
            0.009155361623518873,
            0.01075874471963869,
            0.01264212029519802,
            0.014855133712348239,
            0.017453308237031902,
            0.020506030619613688,
            0.02409214543680561,
            0.0283035399135407,
            0.033247790307674684,
            0.039051080144662804,
            0.045859743477340585,
            0.05388068675637314,
            0.06328953913030798,
            0.07432422788973225,
            0.08728614325718796,
            0.10250499934779678,
            0.1203725286764446,
            0.14135355680170372,
            0.16598704221642147,
            0.19491008181040648,
            0.22887367941459844,
            0.26875555629656633,
            0.3156008622759439,
            0.3706342324655061,
            0.43527286753183664,
            0.5111815698787668,
            0.6003444037605523,
            0.705069976972798,
            0.8281577438344176,
            0.9727506958161034,
            1.1425574984952547,
            1.3421096187521824,
            1.5765361440512415,
            1.8519337746883595,
            2.175644416803292,
            2.5561838092525764,
            3.0033199454015063,
            3.52884617167986,
            4.146425679459897,
            4.872259619113969,
            5.72558845838506,
            6.728220369767181,
            7.906904458795576,
            9.292549285142744,
            10.92065753880555,
            12.835225327227075,
            15.08547952261628,
            17.730773070889512,
            20.838812555137217,
            24.49487123969776,
            28.793578411465823,
            33.601692644552806,
            1000
        ]
        _normalised_pressures = [
            1,
            0.9982547049364386,
            0.9982102348214444,
            0.997457460196713,
            0.9956915191579917,
            0.993190131345978,
            0.9902653242225026,
            0.9863145395366394,
            0.9813733155588034,
            0.975585831993,
            0.9676179923009625,
            0.9594764421221713,
            0.9506947938540908,
            0.9406297709378348,
            0.9298382417379596,
            0.9195687764149281,
            0.9075535398592689,
            0.8954334397145706,
            0.8798290196917605,
            0.8643910728910102,
            0.8483267931211795,
            0.8304657997033944,
            0.809887331597764,
            0.78605618474117,
            0.7577202761241724,
            0.7421352106084669,
            0.7200977401582693,
            0.6917557269265412,
            0.6644457658063094,
            0.6361835213373688,
            0.60682760371141,
            0.5772844623990239,
            0.5469928683414271,
            0.5162408534100327,
            0.4855786946878178,
            0.45491983659735347,
            0.42546292927936735,
            0.3976785547496384,
            0.37044205339613345,
            0.34304994122353616,
            0.3163922469236564,
            0.2901414777501171,
            0.2669751699635585,
            0.24428877762893497,
            0.22085038294657278,
            0.19951120352068719,
            0.17855021806278537,
            0.15793966991021802,
            0.13990177401527415,
            0.12448395366081555,
            0.10940275827962376,
            0.09567915609882172,
            0.08258586659302636,
            0.07045881881315408,
            0.06041600735684671,
            0.0497682157245567,
            0.040766965665649746,
            0.03315423029557185,
            0.024632491028727443,
            0.018673968432898258,
            0.012772836097125317,
            0.007684102964287787,
            0.0011341751203755024,
            0,
            0,
            0,
            0]
    else:
        _Tstars = [
            0.001,
            0.0011833597168288195,
            0.0016962011041704089,
            0.0024315730843402386,
            0.00348616024773265,
            0.004998935580613255,
            0.0071692823507906265,
            0.010283135853232423,
            0.014752681876131737,
            0.02116869090595761,
            0.03038286336404988,
            0.043610386309631884,
            0.06261623581997469,
            0.08989977250758097,
            0.12907263866520685,
            0.18534283505967009,
            0.26611812887410224,
            0.3820446265729276,
            0.5483907703530928,
            0.7870535487599691,
            1.1293729416144007,
            1.6203883394204823,
            2.3244407763404578,
            3.3335803675324955,
            4.780138467470233,
            6.853141094613972,
            9.824161601925871,
            14.085639029131519,
            20.187335265640506,
            28.93026045405225,
            41.451839989457426,
            59.391231176738955,
            85.09700076063608,
            110.01944456864565,
            1000
        ]
        _normalised_pressures = [
            0.9450785179505145,
            0.9450785179505145,
            0.9328099406853014,
            0.9176252600887749,
            0.8994886267686839,
            0.8772116752623342,
            0.8509256328653462,
            0.8215866838037835,
            0.7866123289364855,
            0.7470583885084512,
            0.7009156359240841,
            0.6532073611386034,
            0.597487508553326,
            0.5432654494289394,
            0.48880978198711666,
            0.4304590818854198,
            0.37464266483520436,
            0.322308709780601,
            0.27372677063899165,
            0.22879672141058505,
            0.1886484881673991,
            0.1515308491125591,
            0.11927214082728299,
            0.09332240846186268,
            0.0710835992978216,
            0.05358550847365939,
            0.03864634991410054,
            0.01926848099440437,
            0.010428938384991815,
            0.003305901395839639,
            0.001013685261339603,
            0,
            0,
            0,
            0
        ]

    _normalised_delta_u = np.interp(_Tstar, _Tstars, _normalised_pressures)
    
    _delta_u = _normalised_delta_u * u_initial
    _ch = ch / (3600 * 24 * 365) # m2/s
    _Ir = shearmodulus / undrained_shear_strength

    if _Ir < 25 or _Ir > 500:
        warnings.warn('Rigidity index Ir = %.1f outside validation ranges (25 < Ir < 500)' % _Ir)
    _a = np.sqrt((1e-4 * cone_area) / np.pi) # Cone radius in m
    _t = _Tstar * (_a ** 2) * np.sqrt(_Ir) / _ch
    
    return {
        'delta u [kPa]': _delta_u,
        't [s]': _t,
        'delta u / delta u_i [-]': _normalised_delta_u,
        'T* [-]': _Tstar,
        'Ir [-]': _Ir,
        'Cone radius [m]': _a
    }

=======
>>>>>>> 5ec7c62e
CORRELATIONS = {
    "Ic Robertson and Wride (1998)": behaviourindex_pcpt_robertsonwride,
    "Isbt Robertson (2010)": behaviourindex_pcpt_nonnormalised,
    "Gmax Rix and Stokoe (1991)": gmax_sand_rixstokoe,
    "Gmax Mayne and Rix (1993)": gmax_clay_maynerix,
    "Gmax Puechen (2020)": gmax_cpt_puechen,
    "Dr Baldi et al (1986) - NC sand": relativedensity_ncsand_baldi,
    "Dr Baldi et al (1986) - OC sand": relativedensity_ocsand_baldi,
    "Dr Jamiolkowski et al (2003)": relativedensity_sand_jamiolkowski,
    "Friction angle Kulhawy and Mayne (1990)": frictionangle_sand_kulhawymayne,
    "Su Rad and Lunne (1988)": undrainedshearstrength_clay_radlunne,
    "Friction angle Kleven (1986)": frictionangle_overburden_kleven,
    "OCR Lunne (1989)": ocr_cpt_lunne,
    "Sensitivity Rad and Lunne (1986)": sensitivity_frictionratio_lunne,
    "Unit weight Mayne et al (2010)": unitweight_mayne,
    "Shear wave velocity Robertson and Cabal (2015)": vs_ic_robertsoncabal,
    "K0 Mayne (2007) - sand": k0_sand_mayne,
    "Es Bellotti (1989) - sand": drainedsecantmodulus_sand_bellotti,
    "Gmax void ratio Mayne and Rix (1993)": gmax_voidratio_maynerix,
    "Vs CPT Andrus (2007)": vs_cpt_andrus,
    "Vs CPT Hegazy and Mayne (2006)": vs_cpt_hegazymayne,
    "Vs CPT Long and Donohue (2010)": vs_cpt_longdonohue,
    "Soiltype Vs Long and Donohue (2010)": soiltype_vs_longodonohue,
    "Vs CPT d50 Karray et al (2011)": vs_cptd50_karrayetal,
    "Vs CPT Wride et al (2000)": vs_cpt_wrideetal,
    "Vs CPT Tonni and Simonini (2013)": vs_cpt_tonniandsimonini,
    "Vs CPT McGann et al (2018)": vs_cpt_mcgannetal,
    "Vs CPT Stuyts et al (2024)": vs_stressdependent_stuyts,
    "M Robertson (2009)": constrainedmodulus_pcpt_robertson,
    "Qtn_cs_Robertson & Cabal (2022)": Qtn_cs_robertson_cabal_2022,
    "Qtn_cs_Robertson & Wride (1998)": Qtn_cs_robertson_wride_1998,
    "Qtn_cs_Idriss & Boulanger (2008)": Qtn_cs_idriss_boulanger_2008,
    "Qtn_cs_Boulanger & Idriss (2014)": Qtn_cs_boulanger_idriss_2014,
    "CRR_Robertson & Cabal (2022)": crr_robertson_cabal_2022,
    "CRR_Robertson & Wride (1998)": crr_robertson_wride_1998,
    "CRR_Idriss & Boulanger (2008)": crr_idriss_boulanger_2008,
    "CRR_Boulanger & Idriss (2014)": crr_boulanger_idriss_2014,
    "CSR_Robertson & Cabal (2022)": csr_robertson_cabal_2022,
    "CSR_Robertson & Wride (1998)": csr_robertson_wride_1998,
    "CSR_Idriss & Boulanger (2008)": csr_idriss_boulanger_2008,
    "CSR_Boulanger & Idriss (2014)": csr_boulanger_idriss_2014,
    "FoS liquefaction": fos_liquefaction,
    "Settlement liquefaction": liquefaction_strains_zhang,
}<|MERGE_RESOLUTION|>--- conflicted
+++ resolved
@@ -3088,7 +3088,6 @@
     }
 
 
-<<<<<<< HEAD
 DISSIPATION_TEST_TEH = {
     'ch': {'type': 'float', 'min_value': 0.0, 'max_value': 100.0},
     'shearmodulus': {'type': 'float', 'min_value': 0.0, 'max_value': 500000.0},
@@ -3373,8 +3372,6 @@
         'Cone radius [m]': _a
     }
 
-=======
->>>>>>> 5ec7c62e
 CORRELATIONS = {
     "Ic Robertson and Wride (1998)": behaviourindex_pcpt_robertsonwride,
     "Isbt Robertson (2010)": behaviourindex_pcpt_nonnormalised,
