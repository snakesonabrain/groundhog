--- conflicted
+++ resolved
@@ -14,7 +14,6 @@
 # Project imports
 
 SOIL_PARAMETER_MAPPING = {
-<<<<<<< HEAD
     'qc [MPa]': 'qc',
     'fs [MPa]': 'fs',
     'u2 [MPa]': 'u2',
@@ -80,7 +79,6 @@
     'Water content [%]': 'water_content',
     'Vertical coefficient of consolidation [m2/yr]': 'cv',
     'Horizontal coefficient of consolidation [m2/yr]': 'ch',
-=======
     "qc [MPa]": "qc",
     "fs [MPa]": "fs",
     "u2 [MPa]": "u2",
@@ -151,7 +149,6 @@
     "MSF [-]": "MSF",
     "FoS_liq [-]": "FoS_liq",
     "eps_liq [%]": "eps_liq",
->>>>>>> 5ec7c62e
 }
 
 
