--- conflicted
+++ resolved
@@ -3517,8 +3517,6 @@
     }
 
 
-<<<<<<< HEAD
-=======
 CLIPPINGDEPTHS_QC1N_TIANLEHANE = {
     'qc1NW': {'type': 'float', 'min_value': 0.0, 'max_value': 1000.0},
     'qc1NS': {'type': 'float', 'min_value': 0.0, 'max_value': 1000.0},
@@ -3631,7 +3629,6 @@
         'z clipping strong [m]': _z_clipping_strong,
     }
 
->>>>>>> a4a54b87
 CORRELATIONS = {
     "Ic Robertson and Wride (1998)": behaviourindex_pcpt_robertsonwride,
     "Isbt Robertson (2010)": behaviourindex_pcpt_nonnormalised,
